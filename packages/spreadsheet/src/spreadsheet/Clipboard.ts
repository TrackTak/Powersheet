--- conflicted
+++ resolved
@@ -9,21 +9,15 @@
 import { MergeCellsCommand } from './Commands'
 import RangeSimpleCellAddress from './sheets/cells/cell/RangeSimpleCellAddress'
 import SimpleCellAddress from './sheets/cells/cell/SimpleCellAddress'
-<<<<<<< HEAD
 import { ICellMetadata } from './sheets/Data'
 import Sheets from './sheets/Sheets'
 import Spreadsheet from './Spreadsheet'
 import { MergeCellsUndoEntry } from './UIUndoRedo'
+import { ISheetMetadata } from './sheets/Data'
+import Merger from './sheets/Merger'
 
 const ROW_DELIMITER = '\r\n'
 const COLUMN_DELIMITER = '\t'
-=======
-import { ICellMetadata, ISheetMetadata } from './sheets/Data'
-import Merger from './sheets/Merger'
-import Sheets from './sheets/Sheets'
-import Spreadsheet from './Spreadsheet'
-import { MergeCellsUndoEntry } from './UIUndoRedo'
->>>>>>> 3b087f4a
 
 class Clipboard {
   /**
@@ -86,20 +80,12 @@
       selectedCells.forEach(cell => {
         if (this._merger.getIsCellTopLeftMergedCell(cell.simpleCellAddress)) {
           const cellId = cell.simpleCellAddress.toCellId()
-          const {
-            mergedCells
-          } = this._spreadsheet.hyperformula.getSheetMetadata<ISheetMetadata>(
-            cell.simpleCellAddress.sheet
-<<<<<<< HEAD
-          )!
-          const mergedCell =
-            this._spreadsheet.data._spreadsheetData.uiSheets[sheetName]
-              .mergedCells[cellId]
-=======
-          )
+          const { mergedCells } =
+            this._spreadsheet.hyperformula.getSheetMetadata<ISheetMetadata>(
+              cell.simpleCellAddress.sheet
+            )
 
           const mergedCell = mergedCells[cellId]
->>>>>>> 3b087f4a
 
           const col = cell.simpleCellAddress.col + (mergedCell.width - 1)
           const row = cell.simpleCellAddress.row + (mergedCell.height - 1)
@@ -236,49 +222,20 @@
           row: targetRange.topLeftSimpleCellAddress.row
         })
       } else {
-<<<<<<< HEAD
-        const rangeData =
-          this._spreadsheet.hyperformula.getFillRangeData<ICellMetadata>(
-=======
         if (!this.isCut) {
-          const rangeData = this._spreadsheet.hyperformula.getFillRangeData<ICellMetadata>(
->>>>>>> 3b087f4a
-            {
-              start: sourceRange.topLeftSimpleCellAddress,
-              end: sourceRange.bottomRightSimpleCellAddress
-            },
-            {
-              start: targetRange.topLeftSimpleCellAddress,
-              end: targetRange.bottomRightSimpleCellAddress
-            },
-            true
-          )
-
-<<<<<<< HEAD
-        rangeData.forEach((rowData, ri) => {
-          rowData.forEach((cell, ci) => {
-            let { row, col } = this.sourceRange!.topLeftSimpleCellAddress
-
-            row += ri % this.sourceRange!.height()
-            col += ci % this.sourceRange!.width()
-
-            const targetSimpleCellAddress = new SimpleCellAddress(
-              targetRange.topLeftSimpleCellAddress.sheet,
-              targetRange.topLeftSimpleCellAddress.row + ri,
-              targetRange.topLeftSimpleCellAddress.col + ci
+          const rangeData =
+            this._spreadsheet.hyperformula.getFillRangeData<ICellMetadata>(
+              {
+                start: sourceRange.topLeftSimpleCellAddress,
+                end: sourceRange.bottomRightSimpleCellAddress
+              },
+              {
+                start: targetRange.topLeftSimpleCellAddress,
+                end: targetRange.bottomRightSimpleCellAddress
+              },
+              true
             )
 
-            this._spreadsheet.hyperformula.setCellContents<ICellMetadata>(
-              targetSimpleCellAddress,
-              cell
-            )
-
-            const { width, height } = cell.metadata ?? {}
-
-            if (width !== undefined && height !== undefined) {
-              const removedMergedCells =
-                this._spreadsheet.operations.mergeCells(
-=======
           rangeData.forEach((rowData, ri) => {
             rowData.forEach((cell, ci) => {
               let { row, col } = this.sourceRange!.topLeftSimpleCellAddress
@@ -300,28 +257,13 @@
               const { width, height } = cell.metadata ?? {}
 
               if (width !== undefined && height !== undefined) {
-                const removedMergedCells = this._spreadsheet.operations.mergeCells(
->>>>>>> 3b087f4a
-                  targetSimpleCellAddress,
-                  width,
-                  height
-                )
-
-<<<<<<< HEAD
-              const command = new MergeCellsCommand(
-                targetSimpleCellAddress,
-                width,
-                height,
-                removedMergedCells
-              )
-
-              this._spreadsheet.uiUndoRedo.saveOperation(
-                new MergeCellsUndoEntry(this._spreadsheet.hyperformula, command)
-              )
-            }
-          })
-        })
-=======
+                const removedMergedCells =
+                  this._spreadsheet.operations.mergeCells(
+                    targetSimpleCellAddress,
+                    width,
+                    height
+                  )
+
                 const command = new MergeCellsCommand(
                   targetSimpleCellAddress,
                   width,
@@ -339,7 +281,6 @@
             })
           })
         }
->>>>>>> 3b087f4a
       }
     })
 
