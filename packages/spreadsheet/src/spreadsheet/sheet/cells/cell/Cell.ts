import { Group } from 'konva/lib/Group';
import { Rect } from 'konva/lib/shapes/Rect';
import Spreadsheet from '../../../Spreadsheet';
import Sheet from '../../Sheet';
import RangeSimpleCellAddress from './RangeSimpleCellAddress';
import SimpleCellAddress from './SimpleCellAddress';

class Cell {
  spreadsheet: Spreadsheet;
  rangeSimpleCellAddress: RangeSimpleCellAddress;
  group: Group;
  rect: Rect;

  constructor(
    public sheet: Sheet,
    public simpleCellAddress: SimpleCellAddress,
    group?: Group
  ) {
    this.sheet = sheet;
    this.spreadsheet = this.sheet.spreadsheet;
    this.simpleCellAddress = simpleCellAddress;
    this.rangeSimpleCellAddress = new RangeSimpleCellAddress(
      simpleCellAddress,
      simpleCellAddress
    );

    if (group) {
      this.group = group;
      this.rect = group.findOne('Rect');
    } else {
      this.group = new Group();
      this.rect = this.sheet.cells.cachedCellRect.clone();
      this.group.add(this.rect);
    }

    const { row, col } = this.simpleCellAddress;

    const position = {
      x: this.sheet.cols.getAxis(col) - this.sheet.getViewportVector().x,
      y: this.sheet.rows.getAxis(row) - this.sheet.getViewportVector().y,
    };

    this.rect.size({
      width: this.sheet.cols.getSize(col),
      height: this.sheet.rows.getSize(row),
    });

    this.group.position(position);

    this.setMergedCellPropertiesIfNeeded();
  }

<<<<<<< HEAD
  private setMergedCellPropertiesIfNeeded() {
    this.sheet.merger.setAssociatedMergedCellIds(this.simpleCellAddress);

    const mergedCellAddress =
      this.sheet.merger.associatedMergedCellAddressMap.get(
        this.simpleCellAddress.toCellId()
=======
    this.spreadsheet.merger.setAssociatedMergedCellIds(this.simpleCellAddress);

    const mergedCellAddress =
      this.spreadsheet.merger.associatedMergedCellAddressMap.get(
        simpleCellAddress.toCellId()
>>>>>>> 44d7fc81
      );

    if (!mergedCellAddress) return;

    this.rangeSimpleCellAddress = mergedCellAddress;

    let width = 0;
    let height = 0;

    for (const index of this.rangeSimpleCellAddress.iterateFromTopToBottom(
      'col'
    )) {
      width += this.sheet.cols.getSize(index);
    }

    for (const index of this.rangeSimpleCellAddress.iterateFromTopToBottom(
      'row'
    )) {
      height += this.sheet.rows.getSize(index);
    }

    this.rect.width(width);
    this.rect.height(height);
  }

  destroy() {
    this.group.destroy();
  }

  getClientRectWithoutStroke() {
    return this.group.getClientRect({
      skipStroke: true,
    });
  }
}

export default Cell;<|MERGE_RESOLUTION|>--- conflicted
+++ resolved
@@ -50,20 +50,12 @@
     this.setMergedCellPropertiesIfNeeded();
   }
 
-<<<<<<< HEAD
   private setMergedCellPropertiesIfNeeded() {
-    this.sheet.merger.setAssociatedMergedCellIds(this.simpleCellAddress);
-
-    const mergedCellAddress =
-      this.sheet.merger.associatedMergedCellAddressMap.get(
-        this.simpleCellAddress.toCellId()
-=======
     this.spreadsheet.merger.setAssociatedMergedCellIds(this.simpleCellAddress);
 
     const mergedCellAddress =
       this.spreadsheet.merger.associatedMergedCellAddressMap.get(
-        simpleCellAddress.toCellId()
->>>>>>> 44d7fc81
+        this.simpleCellAddress.toCellId()
       );
 
     if (!mergedCellAddress) return;
