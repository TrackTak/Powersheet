import { Line } from 'konva/lib/shapes/Line';
import { Vector2d } from 'konva/lib/types';

import ScrollBar from './scrollBars/ScrollBar';
import Spreadsheet from '../../Spreadsheet';

import { isNil } from 'lodash';
import Sheet from '../Sheet';
import RowCol from './rowCol/RowCol';
import Resizer from './rowCol/Resizer';
import RowColAddress, { SheetRowColId } from '../cells/cell/RowColAddress';
import { Rect } from 'konva/lib/shapes/Rect';
import { Text } from 'konva/lib/shapes/Text';
import { centerRectTwoInRectOne } from '../../utils';
import { Group } from 'konva/lib/Group';

export type RowColType = 'row' | 'col';
export type RowColsType = 'rows' | 'cols';

export interface IRowColFunctions {
  axis: 'y' | 'x';
  size: 'height' | 'width';
}

export type HeaderGroupId = number;

export type RowColId = number;

class RowCols {
  scrollBar: ScrollBar;
  rowColMap: Map<RowColId, RowCol>;
  totalSize: number;
  frozenLine?: Line;
  functions: IRowColFunctions;
  oppositeType: RowColType;
  oppositeFunctions: IRowColFunctions;
  isCol: boolean;
  spreadsheet: Spreadsheet;
  resizer: Resizer;
  pluralType: RowColsType;
<<<<<<< HEAD
  cachedHeaderGroup: Group;
  cachedGridLine: Line;
  cachedRowCols: Group[] = [];
=======
  totalPreviousCustomSizes: Map<RowColId, number> = new Map();
>>>>>>> 44d7fc81

  constructor(public type: RowColType, public sheet: Sheet) {
    this.type = type;
    this.pluralType = `${this.type}s`;
    this.isCol = this.type === 'col';
    this.sheet = sheet;
    this.spreadsheet = this.sheet.spreadsheet;
    this.rowColMap = new Map();

    this.totalSize = 0;

    if (this.isCol) {
      this.oppositeType = 'row';
      this.functions = {
        axis: 'x',
        size: 'width',
      };
      this.oppositeFunctions = {
        axis: 'y',
        size: 'height',
      };
    } else {
      this.oppositeType = 'col';
      this.functions = {
        axis: 'y',
        size: 'height',
      };
      this.oppositeFunctions = {
        axis: 'x',
        size: 'width',
      };
    }

    this.resizer = new Resizer(this);
    this.scrollBar = new ScrollBar(this);

    const headerRect = new Rect({
      ...this.spreadsheet.styles[this.type].headerRect,
      [this.functions.size]: this.spreadsheet.options[this.type].defaultSize,
    });

    const headerText = new Text(this.spreadsheet.styles[this.type].headerText);

    const headerTextMidPoints = centerRectTwoInRectOne(
      headerRect.getClientRect(),
      headerText.getClientRect()
    );

    headerText.position(headerTextMidPoints);
    headerText.size(headerRect.size());

    const headerResizeLine = new Line({
      ...this.spreadsheet.styles[this.type].resizeLine,
      points: this.isCol
        ? [0, 0, 0, this.sheet.getViewportVector().y]
        : [0, 0, this.sheet.getViewportVector().x, 0],
    });

    this.cachedHeaderGroup = new Group();

    this.cachedHeaderGroup.add(headerRect, headerText, headerResizeLine);

    this.cachedHeaderGroup.cache();

    this.cachedGridLine = new Line({
      ...this.spreadsheet.styles[this.type].gridLine,
      points: this.getLinePoints(this.getSheetSize()),
    }).cache();
  }

  setCachedRowCols() {
    const sheetRowColAddressesForCache: RowColAddress[] = [];

    for (const index of this.sheet[
      this.pluralType
    ].scrollBar.sheetViewportPosition.iterateFromXToY()) {
      sheetRowColAddressesForCache.push(
        new RowColAddress(this.sheet.sheetId, index)
      );
    }

    const rowColsToDestroy = Array.from(this.rowColMap).filter(([index]) => {
      return sheetRowColAddressesForCache.every(
        (rowColAddress) => rowColAddress.rowCol !== index
      );
    });

    rowColsToDestroy.forEach(([rowColId, rowCol]) => {
      rowCol.destroy();
      this.rowColMap.delete(rowColId);
    });

    sheetRowColAddressesForCache.forEach((rowColAddress) => {
      if (this.rowColMap.has(rowColAddress.rowCol)) {
        return;
      }

      const clonedHeaderGroup = this.cachedHeaderGroup.clone();

      this.cachedRowCols.push(clonedHeaderGroup);

      const stickyGroup = this.getStickyGroupCellBelongsTo(simpleCellAddress);

      this.sheet.scrollGroups[stickyGroup].cellGroup.add(clonedCellGroup);

      this.setStyleableCells(simpleCellAddress);
    });
  }

  private getSheetSize() {
    return (
      this.sheet.sheetDimensions[this.oppositeFunctions.size] +
      this.sheet.getViewportVector()[this.oppositeFunctions.axis]
    );
  }

  getLinePoints = (size: number) => {
    return this.isCol ? [0, 0, 0, size] : [0, 0, size, 0];
  };

  destroy() {
    this.scrollBar.destroy();
  }

  getAxis(index: number) {
    const data = this.spreadsheet.data.spreadsheetData;
    const defaultSize = this.spreadsheet.options[this.type].defaultSize;
    const rowCols = data.sheets?.[this.sheet.sheetId][this.pluralType];

    let totalPreviousCustomSizeDifferences = 0;

    for (const key in rowCols) {
      const sheetRowColId = key as SheetRowColId;
      const sheetRowColAddress =
        RowColAddress.sheetRowColIdToAddress(sheetRowColId);
      const rowCol = data[this.pluralType]![sheetRowColId];

      if (sheetRowColAddress.rowCol >= index) break;

      totalPreviousCustomSizeDifferences += rowCol?.size - defaultSize;
    }

    const axis =
      defaultSize * index +
      totalPreviousCustomSizeDifferences +
      this.sheet.getViewportVector()[this.functions.axis];

    return axis;
  }

  getSize(index: number) {
    const sheetRowColId = new RowColAddress(
      this.sheet.sheetId,
      index
    ).toSheetRowColId();
    const size =
      this.spreadsheet.data.spreadsheetData[this.pluralType]?.[sheetRowColId]
        ?.size;

    return size ?? this.spreadsheet.options[this.type].defaultSize;
  }

  getIsLastFrozen(index: number) {
    return (
      index ===
      this.spreadsheet.data.spreadsheetData.frozenCells?.[this.sheet.sheetId]?.[
        this.type
      ]
    );
  }

  getIsFrozen(index: number) {
    const data = this.spreadsheet.data.spreadsheetData;
    const frozenCell = data.frozenCells?.[this.sheet.sheetId]?.[this.type];

    return isNil(frozenCell) ? false : index <= frozenCell;
  }

  updateViewportSize() {
    this.scrollBar.setYIndex();

    let sumOfSizes = 0;

    for (const index of this.scrollBar.sheetViewportPosition.iterateFromXToY()) {
      sumOfSizes += this.getSize(index);
    }

    this.totalSize = sumOfSizes;
  }

  calculateSheetViewportEndPosition = (
    sheetViewportDimensionSize: number,
    sheetViewportStartYIndex: number
  ) => {
    let sumOfSizes = 0;
    let i = sheetViewportStartYIndex;

    const getSize = () => {
      return this.getSize(i);
    };

    while (sumOfSizes + getSize() < sheetViewportDimensionSize) {
      sumOfSizes += getSize();
      i += 1;
    }

    return i;
  };

  getTotalSize() {
    const rowCols = Object.keys(
      this.spreadsheet.data.spreadsheetData[this.pluralType] ?? {}
    );

    const totalSizeDifference = rowCols.reduce((currentSize, key) => {
      const sheetRowColId = key as SheetRowColId;
      const rowColAddress = RowColAddress.sheetRowColIdToAddress(sheetRowColId);
      const size = this.getSize(rowColAddress.rowCol);

      return (
        size - this.spreadsheet.options[this.type].defaultSize + currentSize
      );
    }, 0);

    const totalSize =
      this.spreadsheet.options[this.type].amount *
        this.spreadsheet.options[this.type].defaultSize +
      totalSizeDifference;

    return totalSize;
  }

  destroyOutOfViewportItems() {
    for (const [key, rowCol] of this.rowColMap) {
      if (this.sheet.isShapeOutsideOfViewport(rowCol.headerGroup)) {
        rowCol.destroy();

        this.rowColMap.delete(key);
      }
    }
  }

  // forceDraw is turned off for scrolling for performance
  drawViewport(forceDraw = false) {
    const data = this.spreadsheet.data.spreadsheetData;

    const frozenCell = data.frozenCells?.[this.sheet.sheetId]?.[this.type];

    if (!isNil(frozenCell)) {
      for (let index = 0; index <= frozenCell; index++) {
        this.draw(index, forceDraw);
      }
    }

    for (const index of this.scrollBar.sheetViewportPosition.iterateFromXToY()) {
      this.draw(index, forceDraw);
    }
  }

  updateViewport() {
    this.rowColMap.clear();
    this.drawViewport(true);

    this.scrollBar.setScrollSize();
  }

  *getSizeForFrozenCell() {
    const { frozenCells } = this.spreadsheet.data.spreadsheetData;
    const frozenCell = frozenCells?.[this.sheet.sheetId]?.[this.type];

    if (isNil(frozenCell)) return null;

    let size = 0;

    for (let index = 0; index <= frozenCell; index++) {
      size += this.getSize(index);

      yield { size, index };
    }

    return size;
  }

  getTopBottomIndexFromPosition(position: Vector2d) {
    const sheetViewportStartYIndex = this.scrollBar.sheetViewportPosition.x;

    let topIndex = null;
    let bottomIndex = null;

    for (const { size, index } of this.getSizeForFrozenCell()) {
      if (topIndex === null && position.x <= size) {
        topIndex = index;
      }

      if (bottomIndex === null && position.y <= size) {
        bottomIndex = index;
      }
    }

    if (topIndex === null) {
      topIndex = this.calculateSheetViewportEndPosition(
        position.x,
        sheetViewportStartYIndex
      );
    }

    if (bottomIndex === null) {
      bottomIndex = this.calculateSheetViewportEndPosition(
        position.y,
        sheetViewportStartYIndex
      );
    }

    return {
      topIndex,
      bottomIndex,
    };
  }

  private getShouldDraw = (index: number, forceDraw: boolean) => {
    const rowColAlreadyExists = !!this.rowColMap.get(index);

    return forceDraw || !rowColAlreadyExists;
  };

  draw(index: number, forceDraw: boolean) {
    if (!this.getShouldDraw(index, forceDraw)) return;
    if (index > this.spreadsheet.options[this.type].amount) return;

    const existingRowCol = this.rowColMap.get(index);

    existingRowCol?.destroy();

    const rowCol = new RowCol(this, index);

    if (this.getIsLastFrozen(index)) {
      rowCol.gridLine.setAttrs(this.spreadsheet.styles[this.type].frozenLine);

      this.frozenLine = rowCol.gridLine;

      this.frozenLine[this.functions.axis](
        this.getAxis(index) +
          this.getSize(index) -
          this.sheet.getViewportVector()[this.functions.axis]
      );

      this.sheet.scrollGroups.xySticky.sheetGroup.add(this.frozenLine);
    }

    this.rowColMap.set(index, rowCol);
  }
}

export default RowCols;<|MERGE_RESOLUTION|>--- conflicted
+++ resolved
@@ -38,13 +38,9 @@
   spreadsheet: Spreadsheet;
   resizer: Resizer;
   pluralType: RowColsType;
-<<<<<<< HEAD
   cachedHeaderGroup: Group;
   cachedGridLine: Line;
   cachedRowCols: Group[] = [];
-=======
-  totalPreviousCustomSizes: Map<RowColId, number> = new Map();
->>>>>>> 44d7fc81
 
   constructor(public type: RowColType, public sheet: Sheet) {
     this.type = type;
