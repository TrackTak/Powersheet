import { IRect } from 'konva/lib/types'
import Sheet from '../Sheets'
import styles from './CellEditor.module.scss'
import { DelegateInstance, delegate } from 'tippy.js'
import FormulaHelper from '../../formulaHelper/FormulaHelper'
import Spreadsheet from '../../Spreadsheet'
import Cell from '../cells/cell/Cell'
import {
  getCaretPosition,
  prefix,
  saveCaretPosition,
  setCaretToEndOfElement
} from '../../utils'
import { HyperFormula } from '@tracktak/hyperformula'
import { isPercent } from 'numfmt'
import { ICellData } from '../Data'
import SimpleCellAddress from '../cells/cell/SimpleCellAddress'
import CellHighlighter from '../../cellHighlighter/CellHighlighter'
import FunctionSummaryHelper from '../../functionHelper/functionSummaryHelper/FunctionSummaryHelper'
import { IToken } from 'chevrotain'

export interface ICurrentScroll {
  row: number
  col: number
}

export const PLACEHOLDER_WHITELIST = [
  'WhiteSpace',
  'PlusOp',
  'MinusOp',
  'TimesOp',
  'DivOp',
  'PowerOp',
  'EqualsOp',
  'NotEqualOp',
  'PercentOp',
  'GreaterThanOrEqualOp',
  'LessThanOrEqualOp',
  'GreaterThanOp',
  'LessThanOp',
  'LParen',
  'RParen',
  'ArrayLParen',
  'ArrayRParen',
  'OffsetProcedureName',
  'ProcedureName',
  'ConcatenateOp',
  'AdditionOp',
  'MultiplicationOp',
  'ArrayRowSep',
  'ArrayColSep'
]

class CellEditor {
  cellEditorContainerEl: HTMLDivElement
  cellEditorEl: HTMLDivElement
  cellTooltip: DelegateInstance
  formulaHelper?: FormulaHelper
  functionSummaryHelper: FunctionSummaryHelper
  cellHighlighter: CellHighlighter
  currentCell: Cell | null = null
  currentScroll: ICurrentScroll | null = null
  currentCellText: string | null = null
  currentPlaceholderEl: HTMLSpanElement | null = null
  private _spreadsheet: Spreadsheet

  /**
   * @internal
   */
  constructor(private _sheet: Sheet) {
    this._spreadsheet = this._sheet._spreadsheet

    this.cellHighlighter = new CellHighlighter(this._spreadsheet)

    this.cellEditorEl = document.createElement('div')
    this.cellEditorEl.contentEditable = 'true'
    this.cellEditorEl.spellcheck = false

    const cellEditorClassName = `${prefix}-cell-editor`

    // Do not add local classes to this element. Tippy throws
    // an error due to invalid selector
    this.cellEditorEl.classList.add(cellEditorClassName)

    this.cellEditorContainerEl = document.createElement('div')
    this.cellEditorContainerEl.classList.add(
      `${prefix}-cell-editor-container`,
      styles.cellEditorContainer
    )
    this.cellEditorContainerEl.appendChild(this.cellEditorEl)
    this.cellTooltip = delegate(this.cellEditorEl, {
      target: cellEditorClassName,
      arrow: false,
      trigger: 'manual',
      hideOnClick: false,
      placement: 'top-start',
      theme: 'cell',
      offset: [0, 5]
    })
    this._sheet.sheetEl.appendChild(this.cellEditorContainerEl)

    this.cellEditorContainerEl.style.display = 'none'

    this.formulaHelper = new FormulaHelper(
      HyperFormula.getRegisteredFunctionNames('enGB'),
      this._onItemClick
    )
    this.cellEditorContainerEl.appendChild(this.formulaHelper.formulaHelperEl)
    this.functionSummaryHelper = new FunctionSummaryHelper(this._spreadsheet)
    this.cellEditorContainerEl.appendChild(
      this.functionSummaryHelper.functionSummaryHelperEl
    )

    this.cellEditorEl.addEventListener('input', this._onInput)
    this.cellEditorEl.addEventListener('keydown', this._onKeyDown)
    this.cellEditorEl.addEventListener('keyup', this._onKeyUp)
    this.cellEditorEl.addEventListener('mouseup', this._onMouseUp)
    this.cellEditorEl.addEventListener('click', this._onClick)
  }

  private _onClick = () => {
    this._removePlaceholderIfNeeded()
  }

  private _onItemClick = (suggestion: string) => {
    const value = `=${suggestion}()`

    this.setContentEditable(value)

    this.cellEditorEl.focus()
    this.formulaHelper?.hide()

    setCaretToEndOfElement(this.cellEditorEl)
  }

  private _onInput = (e: Event) => {
    const target = e.target as HTMLDivElement
    const nodes = target.getElementsByClassName('powersheet-token')
    const textContent = nodes.length
      ? this._nodesToText(nodes)
      : target.textContent

    const restoreCaretPosition = saveCaretPosition(this.cellEditorEl)

    this.setContentEditable(textContent ?? null)

    restoreCaretPosition()

    const isFormulaInput = textContent?.startsWith('=')

    if (isFormulaInput) {
      let functionName = textContent?.slice(1) ?? ''
      const hasOpenBracket = functionName.includes('(')
      const input = functionName.split('(')
      functionName = hasOpenBracket ? input[0] : functionName
      const parameters = input[1]

      if (hasOpenBracket) {
        this.formulaHelper?.hide()
        this.functionSummaryHelper.show(functionName, parameters)
        this._updateFunctionSummaryHelperHighlights()
      } else {
        this.formulaHelper?.show(functionName)
        this.functionSummaryHelper.hide()
      }
      this._createPlaceholderIfNeeded(
        this.cellEditorEl,
        this._spreadsheet.formulaBar?.editableContent
      )
    } else {
      this.cellEditorEl.classList.remove(styles.formulaInput)
      this._spreadsheet.formulaBar?.editableContent.classList.remove(
        styles.formulaInput
      )
      this.formulaHelper?.hide()
      this.functionSummaryHelper.hide()
    }
  }

  private _onKeyDown = (e: KeyboardEvent) => {
    e.stopPropagation()

    switch (e.key) {
      case 'Escape': {
        this.hide()
        break
      }
      case 'Enter': {
        this.hideAndSave()
        break
      }
    }
  }

  private _onKeyUp = (e: KeyboardEvent) => {
    e.stopPropagation()
    this._updateFunctionSummaryHelperHighlights()
  }

  private _onMouseUp = (e: MouseEvent) => {
    e.stopPropagation()
    this._updateFunctionSummaryHelperHighlights()
  }

  private _updateFunctionSummaryHelperHighlights = () => {
    const nodes = this.cellEditorEl.getElementsByClassName('powersheet-token')
    const textContent = nodes.length
      ? this._nodesToText(nodes)
      : this.cellEditorEl.textContent
    this.functionSummaryHelper.updateParameterHighlights(
      getCaretPosition(this.cellEditorEl),
      textContent ?? ''
    )
  }

  private _removePlaceholderIfNeeded = () => {
    if (this.currentCellText === null) return

    const currentCaretPosition = getCaretPosition(this.cellEditorEl)

    if (this.currentPlaceholderEl) {
      const childrenNodes = this.currentPlaceholderEl.parentNode?.children ?? []
      const placeholderIndex = Array.from(childrenNodes).indexOf(
        this.currentPlaceholderEl
      )

      if (placeholderIndex !== currentCaretPosition) {
        this.currentPlaceholderEl.remove()
        this.currentPlaceholderEl = null
      }
    }
  }

<<<<<<< HEAD
  private _createPlaceholderIfNeeded = (
    currentEditor: HTMLDivElement,
    secondaryEditor?: HTMLDivElement
  ) => {
    const currentCaretPosition = getCaretPosition(currentEditor)
    const precedingTokenPosition = currentCaretPosition - 1

    if (precedingTokenPosition === -1) return

    // @ts-ignore
    const lexer = this._spreadsheet.hyperformula._parser.lexer
    const { tokens } = lexer.tokenizeFormula(this.currentCellText)
    // Have to use token positions & indexes due to some tokens
    // taking up multiple characters such as ranges
    const precedingToken = tokens.find(
      (token: IToken) => token.endOffset === precedingTokenPosition
    )

    if (!precedingToken) return

    const shouldAddPlaceholder = PLACEHOLDER_WHITELIST.includes(
      precedingToken.tokenType.name
    )

    if (shouldAddPlaceholder) {
      this.currentPlaceholderEl = document.createElement('span')

      this.currentPlaceholderEl.classList.add(styles.placeholder)

      const childIndex = tokens.indexOf(precedingToken)

      currentEditor.children[childIndex].insertAdjacentElement(
        'afterend',
        this.currentPlaceholderEl
      )
      secondaryEditor?.children[childIndex].insertAdjacentElement(
        'afterend',
        this.currentPlaceholderEl.cloneNode(true) as HTMLSpanElement
      )
    }
  }

=======
>>>>>>> c37dcc08
  private _nodesToText = (nodes: HTMLCollectionOf<Element>): string =>
    Array.from(nodes).reduce((acc, node) => {
      return acc + node.textContent
    }, '')

  private _setCellValue(simpleCellAddress: SimpleCellAddress) {
    const serializedValue = this._spreadsheet.hyperformula.getCellSerialized(
      simpleCellAddress
    )

    this.setContentEditable(serializedValue?.toString() ?? null)

    this.cellEditorEl.focus()
  }

  /**
   * Should be called when the `currentCellText` is ready to be
   * persisted.
   */
  saveContentToCell() {
    const simpleCellAddress = this.currentCell!.simpleCellAddress
    const cell = this._spreadsheet.data._spreadsheetData.cells?.[
      simpleCellAddress.toCellId()
    ]
    const cellValue =
      this._spreadsheet.hyperformula
        .getCellSerialized(simpleCellAddress)
        ?.toString() ?? undefined

    this._spreadsheet.pushToHistory(() => {
      const value = this.currentCellText ? this.currentCellText : undefined

      if (cellValue !== value) {
        const newCell: Omit<ICellData, 'id'> = {
          value
        }

        if (isPercent(value)) {
          if (!isPercent(cell?.textFormatPattern)) {
            newCell.textFormatPattern = '0.00%'
          }
        } else if (!isPercent(value) && isPercent(cell?.textFormatPattern)) {
          newCell.value += '%'
        }

        this._spreadsheet.data.setCell(simpleCellAddress, newCell)
      }
    })
  }

  /**
   *
   * @internal
   */
  _createPlaceholderIfNeeded = (
    currentEditor: HTMLDivElement,
    secondaryEditor?: HTMLDivElement
  ) => {
    const currentCaretPosition = getCaretPosition(currentEditor)

    const precedingTokenPosition = currentCaretPosition - 1

    if (precedingTokenPosition === -1) return

    // @ts-ignore
    const lexer = this._spreadsheet.hyperformula._parser.lexer
    const { tokens } = lexer.tokenizeFormula(this.currentCellText)
    // Have to use token positions & indexes due to some tokens
    // taking up multiple characters such as ranges
    const precedingToken = tokens.find(
      (token: IToken) => token.endOffset === precedingTokenPosition
    )

    if (!precedingToken) return

    const shouldAddPlaceholder = PLACEHOLDER_WHITELIST.includes(
      precedingToken.tokenType.name
    )

    if (shouldAddPlaceholder) {
      this.currentPlaceholderEl = document.createElement('span')

      this.currentPlaceholderEl.classList.add(styles.placeholder)

      const childIndex = tokens.indexOf(precedingToken)

      currentEditor.children[childIndex].insertAdjacentElement(
        'afterend',
        this.currentPlaceholderEl
      )
      secondaryEditor?.children[childIndex].insertAdjacentElement(
        'afterend',
        this.currentPlaceholderEl.cloneNode(true) as HTMLSpanElement
      )
    }
  }

  /**
   * @internal
   */
  _destroy() {
    this.cellTooltip.destroy()
    this.cellHighlighter.destroy()
    this.cellEditorContainerEl.remove()
    this.cellEditorEl.removeEventListener('input', this._onInput)
    this.cellEditorEl.removeEventListener('keydown', this._onKeyDown)
    this.cellEditorEl.removeEventListener('click', this._onClick)
    this.formulaHelper?._destroy()
    this.functionSummaryHelper._destroy()
  }

  /**
   * @returns If the CellEditor is showing or not
   */
  getIsHidden() {
    return this.cellEditorContainerEl.style.display === 'none'
  }

  /**
   * Parses the string to find any cell references
   * and highlights them.
   *
   * @param text The text to set in the CellEditor
   */
  setContentEditable(text: string | null) {
    this.clear()
    this._spreadsheet.formulaBar?.clear()

    this.currentCellText = text

    const {
      cellReferenceParts
    } = this.cellHighlighter.getHighlightedCellReferenceSections(
      this.currentCellText ?? ''
    )
    const isFormula = text?.startsWith('=')
    if (isFormula) {
      this.cellEditorEl.classList.add(styles.formulaInput)
      this._spreadsheet.formulaBar?.editableContent.classList.add(
        styles.formulaInput
      )
    }
    const tokenParts = this.cellHighlighter.getStyledTokens(text ?? '')

    tokenParts.forEach(part => {
      this.cellEditorEl.appendChild(part)

      this._spreadsheet.formulaBar?.editableContent.appendChild(
        part.cloneNode(true)
      )
    })
    this.cellHighlighter.setHighlightedCells(cellReferenceParts)

    this._spreadsheet.eventEmitter.emit('cellEditorChange', text)
  }

  /**
   * Shows the CellEditor and sets the value of it to the passed
   * in cell.
   *
   * @param cell - The cell which the CellEditor should be shown on.
   */
  showAndSetValue(cell: Cell) {
    this.show(cell)
    this._setCellValue(cell.simpleCellAddress)

    setCaretToEndOfElement(this.cellEditorEl)
  }

  /**
   * Shows the CellEditor and clears the text.
   *
   * @param cell - The cell which the CellEditor should be shown on.
   */
  show(cell: Cell) {
    this.currentCell = cell
    this.currentScroll = {
      row: this._sheet.rows.scrollBar._scroll,
      col: this._sheet.cols.scrollBar._scroll
    }

    this.clear()
    this.cellEditorContainerEl.style.display = 'block'

    this.setCellEditorElPosition(cell._getClientRectWithoutStroke())
  }

  /**
   * Clears the CellEditor text and highlighted cells.
   */
  clear() {
    this.currentCellText = null
    this.cellEditorEl.textContent = null
    this.cellHighlighter.destroyHighlightedCells()
  }

  /**
   * Hides the CellEditor and saves the text to the cell.
   */
  hideAndSave() {
    if (!this.getIsHidden()) {
      this.saveContentToCell()
      this.hide()
    }
  }

  /**
   * Hides the CellEditor and clears the value.
   */
  hide() {
    this.clear()

    this.currentCell = null
    this.currentScroll = null
    this.cellTooltip.hide()

    this.cellEditorContainerEl.style.display = 'none'

    this.cellEditorEl.blur()
    this._sheet.sheetEl.focus()

    this._spreadsheet.render()
  }

  /**
   * Sets the CellEditor position to the passed in rect's dimensions.
   *
   * @param rect - The dimensions to set the CellEditor to.
   */
  setCellEditorElPosition = (rect: IRect) => {
    this.cellEditorContainerEl.style.top = `${rect.y}px`
    this.cellEditorContainerEl.style.left = `${rect.x}px`
    this.cellEditorContainerEl.style.minWidth = `${rect.width + 1}px`
    this.cellEditorContainerEl.style.height = `${rect.height + 1}px`
  }

  /**
   * Hides the cell tooltip.
   */
  hideCellTooltip = () => {
    this.cellTooltip.hide()
  }

  /**
   * Shows the cell tooltip and sets the text of it to be
   * the current cells value.
   */
  showCellTooltip = () => {
    if (this.currentCell) {
      const simpleCellAddress = this.currentCell.simpleCellAddress

      this.cellTooltip.setContent(simpleCellAddress.addressToString())
      this.cellTooltip.show()
    }
  }
}

export default CellEditor<|MERGE_RESOLUTION|>--- conflicted
+++ resolved
@@ -231,51 +231,6 @@
     }
   }
 
-<<<<<<< HEAD
-  private _createPlaceholderIfNeeded = (
-    currentEditor: HTMLDivElement,
-    secondaryEditor?: HTMLDivElement
-  ) => {
-    const currentCaretPosition = getCaretPosition(currentEditor)
-    const precedingTokenPosition = currentCaretPosition - 1
-
-    if (precedingTokenPosition === -1) return
-
-    // @ts-ignore
-    const lexer = this._spreadsheet.hyperformula._parser.lexer
-    const { tokens } = lexer.tokenizeFormula(this.currentCellText)
-    // Have to use token positions & indexes due to some tokens
-    // taking up multiple characters such as ranges
-    const precedingToken = tokens.find(
-      (token: IToken) => token.endOffset === precedingTokenPosition
-    )
-
-    if (!precedingToken) return
-
-    const shouldAddPlaceholder = PLACEHOLDER_WHITELIST.includes(
-      precedingToken.tokenType.name
-    )
-
-    if (shouldAddPlaceholder) {
-      this.currentPlaceholderEl = document.createElement('span')
-
-      this.currentPlaceholderEl.classList.add(styles.placeholder)
-
-      const childIndex = tokens.indexOf(precedingToken)
-
-      currentEditor.children[childIndex].insertAdjacentElement(
-        'afterend',
-        this.currentPlaceholderEl
-      )
-      secondaryEditor?.children[childIndex].insertAdjacentElement(
-        'afterend',
-        this.currentPlaceholderEl.cloneNode(true) as HTMLSpanElement
-      )
-    }
-  }
-
-=======
->>>>>>> c37dcc08
   private _nodesToText = (nodes: HTMLCollectionOf<Element>): string =>
     Array.from(nodes).reduce((acc, node) => {
       return acc + node.textContent
