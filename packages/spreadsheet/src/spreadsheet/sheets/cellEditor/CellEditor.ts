--- conflicted
+++ resolved
@@ -268,14 +268,7 @@
     const textContent = nodes.length
       ? this._nodesToText(nodes)
       : this.cellEditorEl.textContent
-<<<<<<< HEAD
-    this.functionSummaryHelper.updateParameterHighlights(
-      this._getCaretPosition(),
-      textContent ?? ''
-    )
-=======
     this.functionSummaryHelper.updateParameterHighlights(textContent ?? '')
->>>>>>> 84071d75
   }
 
   private _getCaretPosition() {
