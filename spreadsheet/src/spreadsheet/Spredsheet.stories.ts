--- conflicted
+++ resolved
@@ -142,15 +142,11 @@
     ...defaultStoryArgs.data,
     sheetData: {
       '1_0': {
-<<<<<<< HEAD
-        backgroundColor: 'red',
-        comment: 'A comment',
-=======
         style: {
           backgroundColor: 'red',
         },
-        value: "HI!"
->>>>>>> 88f03504
+        comment: 'A comment',
+        value: 'HI!',
       },
       '3_3': {
         style: {
