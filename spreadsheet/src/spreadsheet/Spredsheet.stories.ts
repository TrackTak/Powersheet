--- conflicted
+++ resolved
@@ -1,10 +1,10 @@
 import { Story, Meta } from '@storybook/html';
-import { ISheetData } from './sheetsGroup/sheet/Sheet';
 import { defaultOptions, IOptions } from './options';
 import { HyperFormula } from 'hyperformula';
 import 'tippy.js/dist/tippy.css';
 import './tippy.scss';
 import Spreadsheet from './Spreadsheet';
+import { ISheetsData } from './sheetsGroup/sheet/Sheet';
 
 export default {
   title: 'Spreadsheet',
@@ -12,7 +12,7 @@
 
 interface IArgs {
   options: IOptions;
-  data?: ISheetData;
+  data?: ISheetsData;
 }
 
 const buildSpreadsheet = (args: IArgs) => {
@@ -39,20 +39,6 @@
     ...defaultOptions,
     devMode: true,
   },
-<<<<<<< HEAD
-=======
-  data: {
-    frozenCells: {},
-    mergedCells: [],
-    row: {
-      sizes: {},
-    },
-    col: {
-      sizes: {},
-    },
-    sheetData: {},
-  },
->>>>>>> 88f03504
 };
 
 export const Default = Template.bind({});
@@ -119,51 +105,30 @@
   },
 };
 
-export const CellStyles = Template.bind({});
+export const CellDatas = Template.bind({});
 
-CellStyles.args = {
+CellDatas.args = {
   ...defaultStoryArgs,
   data: {
-<<<<<<< HEAD
-    CellStyles: {
-      sheetName: 'CellStyles',
-      cellStyles: {
+    CellDatas: {
+      sheetName: 'CellDatas',
+      cellData: {
         '1_0': {
-          backgroundColor: 'red',
-=======
-    ...defaultStoryArgs.data,
-    sheetData: {
-      '1_0': {
-        style: {
-          backgroundColor: 'red',
-        },
-        value: "HI!"
-      },
-      '3_3': {
-        style: {
-          borders: ['borderBottom', 'borderRight', 'borderTop', 'borderLeft'],
-          backgroundColor: 'yellow',
-        },
-      },
-      '4_1': {
-        style: {
-          borders: ['borderBottom', 'borderTop'],
-        },
-      },
-    },
-    mergedCells: [
-      {
-        row: {
-          x: 3,
-          y: 3,
->>>>>>> 88f03504
+          style: {
+            backgroundColor: 'red',
+          },
+          value: 'HI!',
         },
         '3_3': {
-          borders: ['borderBottom', 'borderRight', 'borderTop', 'borderLeft'],
-          backgroundColor: 'yellow',
+          style: {
+            borders: ['borderBottom', 'borderRight', 'borderTop', 'borderLeft'],
+            backgroundColor: 'yellow',
+          },
         },
-        '4_5': {
-          borders: ['borderBottom', 'borderTop'],
+        '4_1': {
+          style: {
+            borders: ['borderBottom', 'borderTop'],
+          },
         },
       },
       mergedCells: [
