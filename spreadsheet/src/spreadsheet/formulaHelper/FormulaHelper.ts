import { DelegateInstance, delegate } from 'tippy.js';
import styles from './FormulaHelper.module.scss';
import isEmpty from 'lodash/isEmpty';
import {
  createFormulaList,
  createWrapperContent,
} from './formulaHtmlElementHelpers';

type FormulaHelperClickHandler = (item: string) => void;

class FormulaHelper {
  formulaHelperEl: HTMLDivElement;
  private formulaHelperListContainerEl: HTMLDivElement;
  private helper: DelegateInstance;
  private list?: HTMLUListElement;

<<<<<<< HEAD
  constructor(private formulas: string[], private onItemClick: FormulaHelperClickHandler) {
    const {
      formulaHelperListContainerEl,
      formulaHelperEl,
    } = createWrapperContent();
=======
  constructor(private formulas: string[]) {
    const { formulaHelperListContainerEl, formulaHelperEl } =
      createWrapperContent();
>>>>>>> dcf0c954
    this.formulaHelperListContainerEl = formulaHelperListContainerEl;
    this.formulaHelperEl = formulaHelperEl;
    this.formulas = formulas;
    this.helper = delegate(formulaHelperEl, {
      target: styles.formulaHelper,
      arrow: false,
      placement: 'bottom',
      theme: 'formula-helper',
      interactive: true,
    });
    this.onItemClick = onItemClick
  }

  show(filterText?: string) {
    const formulas = this.formulas.filter(
      (formula) => !filterText || formula.startsWith(filterText)
    );
    if (isEmpty(formulas)) {
      this.helper.hide();
      return;
    }
    this.updateList(formulas);
    this.helper.show();
  }

  hide() {
    this.helper.hide();
  }

  destroy() {
    this.helper.destroy();
    this.formulaHelperEl.remove();
  }

  private updateList(formulas: string[]) {
    const list = createFormulaList(formulas);
    if (this.list) {
      this.list.removeEventListener('click' , this.handleListItemClick);
      this.formulaHelperListContainerEl?.replaceChild(list, this.list);
    } else {
      this.formulaHelperListContainerEl.appendChild(list);
    }
    this.list = list;
    this.helper.setContent(this.formulaHelperListContainerEl);

    list.addEventListener('click' , this.handleListItemClick);
  }

  handleListItemClick = (e: MouseEvent) => {
    const target = e.target as HTMLElement;
    if (target?.matches("li")) {
      this.onItemClick(target.textContent!);
    }
  }
}

export default FormulaHelper;<|MERGE_RESOLUTION|>--- conflicted
+++ resolved
@@ -14,17 +14,11 @@
   private helper: DelegateInstance;
   private list?: HTMLUListElement;
 
-<<<<<<< HEAD
   constructor(private formulas: string[], private onItemClick: FormulaHelperClickHandler) {
     const {
       formulaHelperListContainerEl,
       formulaHelperEl,
     } = createWrapperContent();
-=======
-  constructor(private formulas: string[]) {
-    const { formulaHelperListContainerEl, formulaHelperEl } =
-      createWrapperContent();
->>>>>>> dcf0c954
     this.formulaHelperListContainerEl = formulaHelperListContainerEl;
     this.formulaHelperEl = formulaHelperEl;
     this.formulas = formulas;
