import BottomBar from '../bottomBar/BottomBar';
import Sheet, { IData, SheetId } from './sheet/Sheet';
import Spreadsheet from '../Spreadsheet';
import { prefix } from '../utils';

export type SheetsGroupId = number;

class SheetsGroup {
  sheetsGroupEl: HTMLDivElement;
  sheetsEl: HTMLDivElement;
  sheets: Map<SheetId, Sheet>;
  bottomBar: BottomBar;

  constructor(public spreadsheet: Spreadsheet, public sheetsGroupId: number) {
    this.spreadsheet = spreadsheet;
    this.sheets = new Map();
    this.sheetsGroupId = sheetsGroupId;

    this.sheetsGroupEl = document.createElement('div');
    this.sheetsGroupEl.classList.add(`${prefix}-sheets-group`);

    this.sheetsEl = document.createElement('div');
    this.sheetsEl.classList.add(`${prefix}-sheets`);

    this.bottomBar = new BottomBar(this);

    this.sheetsGroupEl.prepend(this.sheetsEl);
    this.spreadsheet.spreadsheetEl.appendChild(this.sheetsGroupEl);

    window.addEventListener('DOMContentLoaded', this.onDOMContentLoaded);
  }

  destroy() {
    window.removeEventListener('DOMContentLoaded', this.onDOMContentLoaded);
  }

  onDOMContentLoaded = () => {
    const data = this.getData();

    if (data.length) {
      data.forEach((data) => {
        this.createNewSheet(data);
      });
    } else {
      this.createNewSheet({
        sheetName: this.getSheetName(),
      });
    }

    this.switchSheet(0);

    this.sheets.forEach((sheet) => {
      const data = sheet.getData().cellsData || {};

      Object.keys(data).forEach((id) => {
        sheet.cellRenderer.setHyperformulaCellData(id, data[id].value);
      });
    });

    this.update();
  };

  getData() {
    return this.spreadsheet.data[this.sheetsGroupId];
  }

  getSheetName() {
    return `Sheet${this.spreadsheet.sheetIndex + 1}`;
  }

  getActiveSheetId() {
    return this.spreadsheet.focusedSheet!.sheetId;
  }

  update() {
    this.bottomBar.updateSheetTabs();

    this.sheets.forEach((sheet) => {
      const activeSheetId = this.getActiveSheetId();

      if (sheet.sheetId === activeSheetId) {
        sheet.show();
      } else {
        sheet.hide();
      }
      sheet.updateViewport();
    });
  }

  deleteSheet(sheetId: SheetId) {
    const sheet = this.sheets.get(sheetId)!;

    if (this.getActiveSheetId() === sheetId) {
      const sheetIds = Array.from(this.sheets.keys());
      const currentIndex = sheetIds.indexOf(sheetId);

      if (currentIndex === 0) {
        this.switchSheet(sheetIds[1]);
      } else {
        this.switchSheet(sheetIds[currentIndex - 1]);
      }
    }

    sheet.destroy();

    this.sheets.delete(sheetId);

    delete this.getData()[sheetId];

    this.update();
  }

  switchSheet(sheetId: SheetId) {
    const sheet = this.sheets.get(sheetId)!;
    const activeSheet = this.sheets.get(this.getActiveSheetId());

    if (activeSheet) {
      activeSheet.hide();
    }

    this.spreadsheet.setFocusedSheet(sheet);

    this.update();
  }

  renameSheet(sheetId: SheetId, sheetName: string) {
    this.getData()[sheetId].sheetName = sheetName;

    this.spreadsheet.hyperformula.renameSheet(sheetId, sheetName);

    this.update();
  }

  createNewSheet(data: IData) {
    this.spreadsheet.hyperformula.addSheet(data.sheetName);

    const sheetId = this.spreadsheet.hyperformula.getSheetId(data.sheetName)!;

    this.spreadsheet.data[this.sheetsGroupId][sheetId] = data;

    const sheet = new Sheet(this, sheetId);

    this.sheets.set(sheetId, sheet);

    this.spreadsheet.sheetIndex++;

    this.update();

    sheet.setSize();
  }
<<<<<<< HEAD

  setSheetData(sheetId: SheetId, newValue: IData, withHistory: boolean = true) {
    if (withHistory) {
      const sheetsData = cloneDeep(this.spreadsheet.data);
      const dataToPush = isEmpty(sheetsData)
        ? { [sheetId]: newValue }
        : sheetsData;
      this.history.push(dataToPush);
    }

    this.spreadsheet.data[sheetId] = {
      ...this.spreadsheet.data[sheetId],
      ...newValue,
    };
    this.update();
  }

  undo = () => {
    if (!this.history.canUndo) return;

    this.history.undo();
    this.spreadsheet.hyperformula.undo();
    this.update();
  };

  redo = () => {
    if (!this.history.canRedo) return;

    this.history.redo();
    this.spreadsheet.hyperformula.redo();
    this.update();
  };
=======
>>>>>>> 732e4e97
}

export default SheetsGroup;<|MERGE_RESOLUTION|>--- conflicted
+++ resolved
@@ -148,41 +148,6 @@
 
     sheet.setSize();
   }
-<<<<<<< HEAD
-
-  setSheetData(sheetId: SheetId, newValue: IData, withHistory: boolean = true) {
-    if (withHistory) {
-      const sheetsData = cloneDeep(this.spreadsheet.data);
-      const dataToPush = isEmpty(sheetsData)
-        ? { [sheetId]: newValue }
-        : sheetsData;
-      this.history.push(dataToPush);
-    }
-
-    this.spreadsheet.data[sheetId] = {
-      ...this.spreadsheet.data[sheetId],
-      ...newValue,
-    };
-    this.update();
-  }
-
-  undo = () => {
-    if (!this.history.canUndo) return;
-
-    this.history.undo();
-    this.spreadsheet.hyperformula.undo();
-    this.update();
-  };
-
-  redo = () => {
-    if (!this.history.canRedo) return;
-
-    this.history.redo();
-    this.spreadsheet.hyperformula.redo();
-    this.update();
-  };
-=======
->>>>>>> 732e4e97
 }
 
 export default SheetsGroup;