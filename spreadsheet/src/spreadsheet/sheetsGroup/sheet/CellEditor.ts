import { IRect } from 'konva/lib/types';
import events from '../../events';
import Sheet from './Sheet';
import styles from './CellEditor.module.scss';

import { DelegateInstance, delegate } from 'tippy.js';

class CellEditor {
  private textArea!: HTMLDivElement;
  private cellTooltip: DelegateInstance;
  private isEditing = false;

  constructor(private sheet: Sheet) {
    this.sheet = sheet;

    this.textArea = document.createElement('div');
    this.textArea.setAttribute('contentEditable', 'true');
    this.textArea.classList.add(styles.cellEditor);
    this.cellTooltip = delegate(this.textArea, {
      target: styles.cellEditor,
      arrow: false,
      placement: 'top-start',
      theme: 'cell',
      offset: [0, 5],
    });
    this.sheet.container.appendChild(this.textArea);

    this.sheet.eventEmitter.on(events.scroll.horizontal, this.handleScroll);
    this.sheet.eventEmitter.on(events.scroll.vertical, this.handleScroll);

    this.textArea.addEventListener('input', (e) => this.handleInput(e));

    this.showCellEditor();

  }

  handleInput(e: Event) {
    const target = e.target as HTMLDivElement;
    const textContent = target.textContent;

    if (this.sheet.formulaBar) {
      this.sheet.formulaBar.editableContent.textContent = textContent;
    }
  }

  destroy() {
    this.cellTooltip.destroy();
    this.textArea.remove();
    this.sheet.formulaBar!.editableContent.textContent = null;
    this.textArea.removeEventListener('input', this.handleInput);
  }

  private showCellEditor = () => {
<<<<<<< HEAD
    const selectedCell = this.sheet.selector.getSelectedCell();
    const cellRect = selectedCell.children![0] as Rect;
    const absolutePosition = selectedCell.getAbsolutePosition();
    const cellPosition = {
      x: absolutePosition.x,
      y: absolutePosition.y,
      width: cellRect.width(),
      height: cellRect.height(),
    };
    this.setTextAreaPosition(cellPosition, cellRect.strokeWidth() / 2);
=======
    const selectedCell = this.sheet.selector.selectedFirstCell!;

    this.setTextAreaPosition(selectedCell.getClientRect());
    this.textArea.style.display = 'initial';
>>>>>>> 3317f320
    this.textArea.focus();
  };

  private setTextAreaPosition = (position: IRect) => {
    this.textArea.style.top = `${position.y}px`;
    this.textArea.style.left = `${position.x}px`;
    this.textArea.style.minWidth = `${position.width}px`;
    this.textArea.style.height = `${position.height}px`;
  };

  private hideCellTooltip = () => {
    this.cellTooltip.hide();
  };

  private showCellTooltip = () => {
    if (this.isEditing) {
      const selectedCell = this.sheet.selector.selectedFirstCell!;
      const row = selectedCell.attrs.row;
      const col = selectedCell.attrs.col;
      const rowText = this.sheet.row.getHeaderText(row.x);
      const colText = this.sheet.col.getHeaderText(col.x);

      this.cellTooltip.setContent(`${colText}${rowText}`);
      this.cellTooltip.show();
    }
  };

  private handleScroll = () => {
    const rowScrollOffset = this.sheet.row.scrollBar.scrollOffset;
    const colScrollOffset = this.sheet.col.scrollBar.scrollOffset;

    if (rowScrollOffset.index || colScrollOffset.index) {
      this.showCellTooltip();
    } else {
      this.hideCellTooltip();
    }
  };
}

export default CellEditor;<|MERGE_RESOLUTION|>--- conflicted
+++ resolved
@@ -51,23 +51,8 @@
   }
 
   private showCellEditor = () => {
-<<<<<<< HEAD
-    const selectedCell = this.sheet.selector.getSelectedCell();
-    const cellRect = selectedCell.children![0] as Rect;
-    const absolutePosition = selectedCell.getAbsolutePosition();
-    const cellPosition = {
-      x: absolutePosition.x,
-      y: absolutePosition.y,
-      width: cellRect.width(),
-      height: cellRect.height(),
-    };
-    this.setTextAreaPosition(cellPosition, cellRect.strokeWidth() / 2);
-=======
     const selectedCell = this.sheet.selector.selectedFirstCell!;
-
     this.setTextAreaPosition(selectedCell.getClientRect());
-    this.textArea.style.display = 'initial';
->>>>>>> 3317f320
     this.textArea.focus();
   };
 
