--- conflicted
+++ resolved
@@ -6,6 +6,7 @@
 import { DelegateInstance, delegate } from 'tippy.js';
 import { HyperFormula } from 'hyperformula';
 import FormulaHelper from '../../formulaHelper/FormulaHelper';
+import Spreadsheet from '../../Spreadsheet';
 
 class CellEditor {
   private cellEditorContainerEl: HTMLDivElement;
@@ -13,9 +14,11 @@
   private cellTooltip: DelegateInstance;
   private isEditing = false;
   private formulaHelper: FormulaHelper;
+  private spreadsheet: Spreadsheet;
 
   constructor(private sheet: Sheet) {
     this.sheet = sheet;
+    this.spreadsheet = this.sheet.sheetsGroup.spreadsheet;
 
     this.cellEditorEl = document.createElement('div');
     this.cellEditorEl.setAttribute('contentEditable', 'true');
@@ -30,82 +33,47 @@
       theme: 'cell',
       offset: [0, 5],
     });
-<<<<<<< HEAD
+    this.sheet.sheetEl.appendChild(this.cellEditorContainerEl);
 
-    this.sheet.sheetEl.appendChild(this.textArea);
-
-    window.addEventListener('keydown', this.keyHandler);
-    this.sheet.shapes.sheet.on('dblclick', this.showCellEditor);
-    this.sheet.shapes.sheet.on('click', this.hideCellEditor);
-    this.sheet.stage.on('click', this.hideCellEditor);
-    this.sheet.stage.on('mousedown', this.hideCellEditor);
-    this.sheet.sheetsGroup.spreadsheet.eventEmitter.on(
+    this.spreadsheet.eventEmitter.on(
       events.scroll.horizontal,
       this.handleScroll
     );
-    this.sheet.sheetsGroup.spreadsheet.eventEmitter.on(
-      events.scroll.vertical,
-      this.handleScroll
-    );
-=======
-    this.sheet.container.appendChild(this.cellEditorContainerEl);
-
-    this.sheet.eventEmitter.on(events.scroll.horizontal, this.handleScroll);
-    this.sheet.eventEmitter.on(events.scroll.vertical, this.handleScroll);
->>>>>>> 88f03504
+    this.spreadsheet.eventEmitter.on(events.scroll.vertical, this.handleScroll);
 
     this.cellEditorEl.addEventListener('input', (e) => this.handleInput(e));
 
-<<<<<<< HEAD
-      this.sheet.sheetsGroup.spreadsheet.eventEmitter.emit(
-        events.cellEditor.change,
-        textContent
-      );
-    });
-  }
-
-  destroy() {
-    window.removeEventListener('keydown', this.keyHandler);
-
-    this.sheet.sheetsGroup.spreadsheet.eventEmitter.off(
-      events.resize.col.start,
-      this.hideCellEditor
-    );
-    this.sheet.sheetsGroup.spreadsheet.eventEmitter.off(
-      events.resize.row.start,
-      this.hideCellEditor
-    );
-    this.cellTooltip.destroy();
-=======
     const formulas = HyperFormula.getRegisteredFunctionNames('enGB');
     this.formulaHelper = new FormulaHelper(formulas);
     this.cellEditorContainerEl.appendChild(this.formulaHelper.formulaHelperEl);
 
     const cellId = this.sheet.selector.selectedFirstCell?.attrs.id;
-    this.setTextContent(this.sheet.data.sheetData?.[cellId]?.value)
+
+    this.setTextContent(this.sheet.getCellData(cellId)?.value);
 
     this.showCellEditor();
   }
 
-  setTextContent(value: string | undefined | null) {
+  setTextContent(value?: string | null) {
     const cellId = this.sheet.selector.selectedFirstCell?.attrs.id;
-    this.sheet.data.sheetData[cellId] = {
-      ...this.sheet.data.sheetData[cellId],
-      value,
-    };
 
+    if (value) {
+      this.sheet.setCellData(cellId, {
+        value,
+      });
+    }
 
-    if (this.sheet.formulaBar) {
-      this.sheet.formulaBar.editableContent.textContent = value || '';
+    if (this.spreadsheet.formulaBar) {
+      this.spreadsheet.formulaBar.editableContent.textContent = value || '';
     }
 
     this.cellEditorEl.textContent = value || '';
->>>>>>> 88f03504
   }
 
   handleInput(e: Event) {
     const target = e.target as HTMLDivElement;
     const textContent = target.firstChild?.textContent;
+
     this.setTextContent(textContent);
 
     const isFormulaInput = textContent?.startsWith('=');
