import { Group } from 'konva/lib/Group';
import { Line, LineConfig } from 'konva/lib/shapes/Line';
import { Rect } from 'konva/lib/shapes/Rect';
import { Text } from 'konva/lib/shapes/Text';
import { IRect, Vector2d } from 'konva/lib/types';
import Spreadsheet from '../../Spreadsheet';
import { performanceProperties } from '../../styles';
import { rotateAroundCenter } from '../../utils';
import Sheet, {
  BorderStyleOption,
  getCellGroupFromScrollGroup,
  getCellRectFromCell,
  getCellTextFromCell,
  getMergedCellGroupFromScrollGroup,
  ICellData,
  ICellStyle,
  removeChild,
  TextWrap,
} from './Sheet';

export type CellId = string;

export type Cell = Group;

export const getCellId = (ri: number, ci: number): CellId => `${ri}_${ci}`;

export const convertFromCellIdToRowCol = (id: CellId) => {
  const sections = id.split('_');

  return {
    row: parseInt(sections[0], 10),
    col: parseInt(sections[1], 10),
  };
};

class CellRenderer {
  cellsMap: Map<CellId, Cell>;
  commentMarkerConfig: LineConfig;
  private spreadsheet: Spreadsheet;

  constructor(private sheet: Sheet) {
    this.sheet = sheet;
    this.spreadsheet = this.sheet.sheetsGroup.spreadsheet;
    this.commentMarkerConfig = this.spreadsheet.styles.commentMarker;
    this.cellsMap = new Map();
  }

  getCellData(id: CellId) {
    return this.sheet.getData().cellsData?.[id];
  }

  deleteCellStyle(id: CellId, name: keyof ICellStyle) {
    const cellData = this.getCellData(id);

    if (cellData?.style?.[name]) {
      delete cellData.style[name];
    }
  }

  setBorderStyle(id: CellId, borderType: BorderStyleOption) {
    const borders = this.getCellData(id)?.style?.borders ?? [];

    if (borders.indexOf(borderType) === -1) {
      this.setCellDataStyle(id, {
        borders: [...borders, borderType],
      });
    }
  }

  // TODO: Call this function later on every data change
  cleanCellData(id: CellId) {
    const cellData = this.getCellData(id);

    if (cellData) {
      if (cellData.style) {
        const cellDataStyleArray = Object.keys(cellData.style);

        if (cellDataStyleArray.length === 0) {
          delete cellData.style;
        }
      }

      const cellDataArray = Object.keys(cellData);

      if (cellDataArray.length === 0) {
        delete this.sheet.getData().cellsData?.[id];
      }
    }
  }

  setCellData(id: CellId, newValue: ICellData) {
    const data = this.sheet.getData();

    data.cellsData = {
      ...data.cellsData,
      [id]: {
        ...data.cellsData?.[id],
        ...newValue,
      },
    };

    const cellAddress = this.getCellHyperformulaAddress(id);
    try {
      this.spreadsheet.hyperformula.setCellContents(
        cellAddress,
        newValue.value
      );
    } catch (e) {
      console.error(e);
    }
  }

  setCellDataStyle(id: CellId, newStyle: ICellStyle) {
    this.setCellData(id, {
      style: {
        ...this.getCellData(id)?.style,
        ...newStyle,
      },
    });
  }

  updateCellsClientRect() {
    for (const [cellId, cell] of this.cellsMap) {
      const { row, col } = convertFromCellIdToRowCol(cellId);
      const rowGroup = this.sheet.row.rowColGroupMap.get(row)!;
      const colGroup = this.sheet.col.rowColGroupMap.get(col)!;
      const cellRect = getCellRectFromCell(cell);

      cellRect.width(colGroup.width());
      cellRect.height(rowGroup.height());
      cell.x(colGroup.x());
      cell.y(rowGroup.y());
    }
  }

  getUpdatedCell(id: CellId) {
    const cellData = this.sheet.getData().cellsData?.[id];
    const style = cellData?.style;
    let cell = this.convertFromCellIdToCell(id);

    if (this.cellsMap.has(id)) {
      const existingCell = this.cellsMap.get(id)!;

      cell = existingCell.clone();
    }

    this.setCellRect(cell);

    if (cellData?.comment) {
      this.setCellCommentMarker(cell);
    }

    if (cellData?.value) {
      this.setCellTextValue(cell, cellData.value);
    }

    if (style) {
      const { backgroundColor, borders, textWrap } = style;

      if (backgroundColor) {
        this.setCellBackgroundColor(cell, backgroundColor);
      }

      if (textWrap) {
        this.setTextWrap(cell, textWrap);
      }

      if (borders) {
        borders.forEach((borderType) => {
          switch (borderType) {
            case 'borderLeft':
              this.setLeftBorder(cell);
              break;
            case 'borderTop':
              this.setTopBorder(cell);
              break;
            case 'borderRight':
              this.setRightBorder(cell);
              break;
            case 'borderBottom':
              this.setBottomBorder(cell);
              break;
          }
        });
      }
    }

<<<<<<< HEAD
    return cell;
=======
      if (cellData?.value) {
        const hyperformulaValue = this.spreadsheet.hyperformula.getCellValue(
          this.getCellHyperformulaAddress(id)
        );
        this.setCellTextValue(id, hyperformulaValue?.toString()!);
      }
    });
>>>>>>> bd3b56dc
  }

  updateCell(id: CellId) {
    const cell = this.getUpdatedCell(id);

    if (this.cellsMap.has(id)) {
      this.cellsMap.get(id)!.destroy();
    }

    this.cellsMap.set(id, cell);

    this.drawCell(cell);
  }

  updateCells() {
    for (const cell of this.cellsMap.values()) {
      cell.destroy();
    }

    this.cellsMap.clear();

    //  this.sheet.merger.updateMergedCells();

    const cellsData = this.sheet.getData().cellsData ?? {};

    Object.keys(cellsData).forEach((id) => {
      this.updateCell(id);
    });
  }

  setCellRect(cell: Cell) {
    const rect = getCellRectFromCell(cell);

    const newCellRect = this.getNewCellRect(rect.width(), rect.height());

    removeChild(cell, 'cellRect');

    cell.add(newCellRect);
  }

  private setBorder(cell: Cell, type: BorderStyleOption) {
    const clientRect = cell.getClientRect({
      skipStroke: true,
    });

    removeChild(cell, type);

    const line = new Line({
      ...performanceProperties,
      type,
      stroke: 'black',
      strokeWidth: this.spreadsheet.styles.gridLine.strokeWidth,
    });

    cell.add(line);

    line.moveToTop();

    return { cell, clientRect, line };
  }

  setBottomBorder(cell: Cell) {
    const { line, clientRect } = this.setBorder(cell, 'borderBottom');

    line.y(clientRect.height);
    line.points([0, 0, clientRect.width, 0]);
  }

  setRightBorder(cell: Cell) {
    const { line, clientRect } = this.setBorder(cell, 'borderRight');

    line.x(clientRect.width);
    line.points([0, 0, 0, clientRect.height]);
  }

  setTopBorder(cell: Cell) {
    const { line, clientRect } = this.setBorder(cell, 'borderTop');

    line.points([0, 0, clientRect.width, 0]);
  }

  setLeftBorder(cell: Cell) {
    const { line, clientRect } = this.setBorder(cell, 'borderLeft');

    line.points([0, 0, 0, clientRect.height]);
  }

  setTextWrap(cell: Cell, textWrap: TextWrap) {
    const cellText = getCellTextFromCell(cell);

    if (cellText) {
      cellText.wrap(textWrap);
    }
  }

  setCellBackgroundColor(cell: Cell, backgroundColor: string) {
    const cellRect = getCellRectFromCell(cell);

    cellRect.fill(backgroundColor);
  }

  setCellCommentMarker(cell: Cell) {
    removeChild(cell, 'commentMarker');

    const clientRect = cell.getClientRect({
      skipStroke: true,
    });

    const commentMarker = new Line({
      ...this.commentMarkerConfig,
      x: clientRect.width,
    });

    cell.add(commentMarker);

    rotateAroundCenter(commentMarker, 180);
  }

  setCellTextValue(cell: Cell, value: string) {
    removeChild(cell, 'cellText');

    const clientRect = cell.getClientRect({
      skipStroke: true,
    });

    const text = new Text({
      ...this.spreadsheet.styles.cell.text,
      text: value,
      width: clientRect.width,
    });

    cell.add(text);
  }

  getNewCell(id: string | null, rect: IRect, row: Vector2d, col: Vector2d) {
    const cell = new Group({
      ...performanceProperties,
      x: rect.x,
      y: rect.y,
      row,
      col,
    });

    if (id) {
      cell.id(id);
    }

    const cellRect = this.getNewCellRect(rect.width, rect.height);

    cell.add(cellRect);

    return cell;
  }

  getNewCellRect(width: number, height: number) {
    return new Rect({
      type: 'cellRect',
      width,
      height,
    });
  }

  convertFromCellIdToCell(id: CellId) {
    const { row, col } = convertFromCellIdToRowCol(id);
    const rowGroup = this.sheet.row.rowColGroupMap.get(row);
    const colGroup = this.sheet.col.rowColGroupMap.get(col);

    if (!rowGroup) {
      throw new Error(`id ${id} is out of range`);
    }

    if (!colGroup) {
      throw new Error(`id ${id} is out of range`);
    }

    const cell = this.convertFromRowColToCell(rowGroup, colGroup);

    return cell;
  }

  private getConvertedMergedCell(mergedCell: Cell) {
    const rect = getCellRectFromCell(mergedCell);
    // We don't use getClientRect as we don't want the
    // mergedCells gridLines taken into account
    const cell = this.getNewCell(
      mergedCell.id(),
      {
        x: mergedCell.x(),
        y: mergedCell.y(),
        width: rect.width(),
        height: rect.height(),
      },
      mergedCell.attrs.row,
      mergedCell.attrs.col
    );

    return cell;
  }

  convertFromRowColToCell(rowGroup: Group, colGroup: Group) {
    const id = getCellId(rowGroup.attrs.index, colGroup.attrs.index);
    const mergedCellId = this.sheet.merger.associatedMergedCellIdMap.get(id);

    if (mergedCellId) {
      const mergedCell = this.cellsMap.get(mergedCellId)!;

      return this.sheet.merger.getConvertedMergedCell(mergedCell);
    }

    const rect: IRect = {
      x: colGroup.x(),
      y: rowGroup.y(),
      width: colGroup.width(),
      height: rowGroup.height(),
    };
    const row = {
      x: rowGroup.attrs.index,
      y: rowGroup.attrs.index,
    };

    const col = {
      x: colGroup.attrs.index,
      y: colGroup.attrs.index,
    };

    const cell = this.getNewCell(id, rect, row, col);

    return cell;
  }

  convertFromRowColsToCells(rows: Group[], cols: Group[]) {
    const mergedCellsAddedMap = new Map();
    const cells: Cell[] = [];

    rows.forEach((rowGroup) => {
      cols.forEach((colGroup) => {
        const id = getCellId(rowGroup.attrs.index, colGroup.attrs.index);
        const mergedCellId =
          this.sheet.merger.associatedMergedCellIdMap.get(id);
        let cell;

        if (mergedCellId) {
          const mergedCell = this.cellsMap.get(mergedCellId)!;

          if (!mergedCellsAddedMap?.get(mergedCellId)) {
            cell = this.getConvertedMergedCell(mergedCell);

            mergedCellsAddedMap?.set(mergedCellId, cell);
          }
        } else {
          cell = this.convertFromRowColToCell(rowGroup, colGroup);
        }

        if (cell) {
          cells.push(cell);
        }
      });
    });

    return cells;
  }

  destroyCell(cellId: string) {
    if (this.cellsMap.has(cellId)) {
      const cell = this.cellsMap.get(cellId)!;

      cell.destroy();

      this.cellsMap.delete(cellId);
    }
  }

  drawCell(cell: Cell) {
    const id = cell.id();

    const isFrozenRow = this.sheet.row.getIsFrozen(cell.attrs.row.x);
    const isFrozenCol = this.sheet.col.getIsFrozen(cell.attrs.col.x);
    const getCellGroupMethod = (scrollGroup: Group) =>
      this.sheet.merger.getIsCellMerged(id)
        ? getMergedCellGroupFromScrollGroup(scrollGroup)
        : getCellGroupFromScrollGroup(scrollGroup);

    if (isFrozenRow && isFrozenCol) {
      const xyStickyCellGroup = getCellGroupMethod(
        this.sheet.scrollGroups.xySticky
      );

      xyStickyCellGroup.add(cell);
    } else if (isFrozenRow) {
      const yStickyCellGroup = getCellGroupMethod(
        this.sheet.scrollGroups.ySticky
      );

      yStickyCellGroup.add(cell);
    } else if (isFrozenCol) {
      const xStickyCellGroup = getCellGroupMethod(
        this.sheet.scrollGroups.xSticky
      );

      xStickyCellGroup.add(cell);
    } else {
      const mainCellGroup = getCellGroupMethod(this.sheet.scrollGroups.main);

      mainCellGroup.add(cell);
    }

    cell.moveToTop();
  }

  getCellHyperformulaAddress(id: CellId) {
    return {
      ...convertFromCellIdToRowCol(id),
      sheet: this.sheet.getHyperformulaSheetId(),
    };
  }
}

export default CellRenderer;<|MERGE_RESOLUTION|>--- conflicted
+++ resolved
@@ -151,7 +151,10 @@
     }
 
     if (cellData?.value) {
-      this.setCellTextValue(cell, cellData.value);
+      const hyperformulaValue = this.spreadsheet.hyperformula.getCellValue(
+        this.getCellHyperformulaAddress(id)
+      );
+      this.setCellTextValue(cell, hyperformulaValue?.toString()!);
     }
 
     if (style) {
@@ -185,17 +188,7 @@
       }
     }
 
-<<<<<<< HEAD
     return cell;
-=======
-      if (cellData?.value) {
-        const hyperformulaValue = this.spreadsheet.hyperformula.getCellValue(
-          this.getCellHyperformulaAddress(id)
-        );
-        this.setCellTextValue(id, hyperformulaValue?.toString()!);
-      }
-    });
->>>>>>> bd3b56dc
   }
 
   updateCell(id: CellId) {
