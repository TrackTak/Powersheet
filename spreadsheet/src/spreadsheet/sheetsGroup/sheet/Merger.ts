--- conflicted
+++ resolved
@@ -66,30 +66,16 @@
       width += group.width();
     }
 
-<<<<<<< HEAD
-      const gridLineStrokeWidth = this.canvas.styles.gridLine.strokeWidth!;
+    const gridLineStrokeWidth = this.sheet.styles.gridLine.strokeWidth!;
 
-      const rectConfig: RectConfig = {
-        x: startCol!.x() + gridLineStrokeWidth,
-        y: startRow!.y() + gridLineStrokeWidth,
-        height: height - gridLineStrokeWidth * 2,
-        width: width - gridLineStrokeWidth * 2,
-        id: mergedCellId,
-        start,
-        end,
-      };
-=======
-    const gridLineStrokeWidth = this.sheet.styles.gridLine.strokeWidth!;
-    const offset = gridLineStrokeWidth;
     const rect: IRect = {
-      x: startCol!.x() + offset,
-      y: startRow!.y() + offset,
-      height: height - offset * 2,
-      width: width - offset * 2,
+      x: startCol!.x() + gridLineStrokeWidth,
+      y: startRow!.y() + gridLineStrokeWidth,
+      height: height - gridLineStrokeWidth * 2,
+      width: width - gridLineStrokeWidth * 2,
     };
 
     let existingTopLeftCellRect;
->>>>>>> b60808b5
 
     if (existingTopLeftCell) {
       existingTopLeftCellRect = this.sheet.getCellRectFromCell(id);
