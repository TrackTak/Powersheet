--- conflicted
+++ resolved
@@ -70,9 +70,6 @@
       content.appendChild(group);
     });
 
-<<<<<<< HEAD
-    this.dropdown = tippy(this.sheet.sheetEl, {
-=======
     Object.values(buttons).forEach((button) => {
       button.addEventListener('click', () => {
         this.dropdown.hide();
@@ -83,8 +80,7 @@
       this.sheet.comment?.show();
     });
 
-    this.dropdown = tippy(this.sheet.container, {
->>>>>>> 61ea5186
+    this.dropdown = tippy(this.sheet.sheetEl, {
       placement: 'auto',
       interactive: true,
       arrow: false,
