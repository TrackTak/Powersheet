import { Group } from 'konva/lib/Group';
import { ShapeConfig } from 'konva/lib/Shape';
import { Line, LineConfig } from 'konva/lib/shapes/Line';
import { Rect, RectConfig } from 'konva/lib/shapes/Rect';
import { Text } from 'konva/lib/shapes/Text';
import { Vector2d } from 'konva/lib/types';
import Sheet, {
  centerRectTwoInRectOne,
  getHeaderGroupFromScrollGroup,
  getRowColGroupFromScrollGroup,
  iterateRowColVector,
  iterateXToY,
} from './Sheet';
import Resizer from './Resizer';
import ScrollBar from './scrollBars/ScrollBar';
import Spreadsheet from '../../Spreadsheet';
import {
  Cell,
  CellId,
  convertFromCellIdToRowColId,
  getCellId,
} from './CellRenderer';
import { performanceProperties } from '../../styles';
import { isNil } from 'lodash';

interface IShapes {
  headerGroup: Group;
  headerRect: Rect;
  headerText: Text;
  gridLine: Line;
}

export type RowColType = 'row' | 'col';

export interface IRowColFunctions {
  axis: 'y' | 'x';
  size: 'height' | 'width';
}

export type HeaderGroupId = number;

export type RowColGroupId = number;

export const getGridLineFromRowColGroup = (group: Group) => {
  const gridLine = group.children?.find(
    (x) => x.attrs.type === 'gridLine'
  ) as Line;

  return gridLine;
};

export const getHeaderRectFromHeader = (group: Group) => {
  const headerRect = group.children?.find(
    (x) => x.attrs.type === 'headerRect'
  ) as Line;

  return headerRect;
};

class RowCol {
  resizer: Resizer;
  scrollBar: ScrollBar;
  headerGroupMap: Map<HeaderGroupId, Group>;
  rowColMap: Map<RowColGroupId, Line>;
  xFrozenRowColMap = new Map<RowColGroupId, Line>();
  yFrozenRowColMap = new Map<RowColGroupId, Line>();
  xyFrozenRowColMap = new Map<RowColGroupId, Line>();
  totalSize: number;
  shapes: IShapes;
  frozenLine?: Line;
  getHeaderText: (index: number) => string;
  getAvailableSize!: () => number;
  private getLinePoints: (size: number) => number[];
  private functions: IRowColFunctions;
  private oppositeType: RowColType;
  private oppositeFunctions: IRowColFunctions;
  private isCol: boolean;
  private spreadsheet: Spreadsheet;

  constructor(private type: RowColType, private sheet: Sheet) {
    this.type = type;
    this.isCol = this.type === 'col';
    this.sheet = sheet;
    this.spreadsheet = this.sheet.sheetsGroup.spreadsheet;
    this.headerGroupMap = new Map();
    this.rowColMap = new Map();

    this.totalSize = 0;
    this.shapes = {
      headerRect: new Rect({
        type: 'headerRect',
      }),
      headerGroup: new Group(),
      headerText: new Text(),
      gridLine: new Line({
        ...this.spreadsheet.styles.gridLine,
        type: 'gridLine',
      }),
    };
    if (this.isCol) {
      this.oppositeType = 'row';
      this.functions = {
        axis: 'x',
        size: 'width',
      };
      this.oppositeFunctions = {
        axis: 'y',
        size: 'height',
      };
      this.shapes.headerText.setAttrs(this.spreadsheet.styles.colHeader.text);
      this.shapes.headerRect.setAttrs({
        ...this.spreadsheet.styles.colHeader.rect,
        width: this.spreadsheet.options[this.type].defaultSize,
      });
      this.getHeaderText = (index) => {
        const startCharCode = 'A'.charCodeAt(0);
        const letter = String.fromCharCode(startCharCode + index);
        return letter;
      };
      this.getLinePoints = (height: number) => {
        return [0, 0, 0, height];
      };
      this.getAvailableSize = () => {
        return (
          this.spreadsheet.options.width -
          this.sheet.getViewportVector().x -
          this.sheet.row.scrollBar.scrollEl.getBoundingClientRect().width
        );
      };
    } else {
      this.oppositeType = 'col';
      this.functions = {
        axis: 'y',
        size: 'height',
      };
      this.oppositeFunctions = {
        axis: 'x',
        size: 'width',
      };
      this.shapes.headerText.setAttrs(this.spreadsheet.styles.rowHeader.text);
      this.shapes.headerRect.setAttrs({
        ...this.spreadsheet.styles.rowHeader.rect,
        height: this.spreadsheet.options[this.type].defaultSize,
      });
      this.getHeaderText = (index) => {
        return (index + 1).toString();
      };
      this.getLinePoints = (width: number) => {
        return [0, 0, width, 0];
      };
      this.getAvailableSize = () => {
        const bottomBarHeight =
          this.sheet.sheetsGroup.bottomBar?.bottomBar.getBoundingClientRect()
            .height ?? 0;

        const toolbarHeight =
          this.spreadsheet.toolbar?.toolbarEl.getBoundingClientRect().height ??
          0;

        const formulaBarHeight =
          this.spreadsheet.formulaBar?.formulaBarEl.getBoundingClientRect()
            .height ?? 0;

        return (
          this.spreadsheet.options.height -
          bottomBarHeight -
          toolbarHeight -
          formulaBarHeight -
          this.sheet.getViewportVector().y -
          this.sheet.col.scrollBar.scrollEl.getBoundingClientRect().height
        );
      };
    }

    this.scrollBar = new ScrollBar(
      this.sheet,
      this.type,
      this.isCol,
      this.functions
    );

    this.resizer = new Resizer(sheet, this.type, this.isCol, this.functions);

    this.shapes.headerRect.cache();
    this.shapes.gridLine.cache();
  }

  setup() {
    const yIndex = this.calculateSheetViewportEndPosition(
      this.getAvailableSize(),
      0
    );

    let sumOfSizes = 0;

    for (let index = 0; index < yIndex; index++) {
      sumOfSizes += this.getSize(index);
    }

    this.totalSize = sumOfSizes;
  }

  calculateSheetViewportEndPosition = (
    sheetViewportDimensionSize: number,
    sheetViewportStartYIndex: number
  ) => {
    let sumOfSizes = 0;
    let i = sheetViewportStartYIndex;

    const getSize = () => {
      return this.getSize(i);
    };

    while (sumOfSizes + getSize() < sheetViewportDimensionSize) {
      sumOfSizes += getSize();
      i += 1;
    }

    return i;
  };

  destroy() {
    this.scrollBar.destroy();
  }

  convertFromCellsToRange(cells: Cell[]) {
    const getMin = () => Math.min(...cells.map((o) => o.attrs[this.type].x));
    const getMax = () => Math.max(...cells.map((o) => o.attrs[this.type].y));

    const vector = {
      x: getMin(),
      y: getMax(),
    };

    return vector;
  }

  convertFromRangeToRowCols(vector: Vector2d) {
    const rowCols: Group[] = [];

    for (const index of iterateRowColVector(vector)) {
      const rowCol = this.sheet[this.type].headerGroupMap.get(index);

      if (rowCol) {
        rowCols.push(rowCol);
      }
    }

    return rowCols;
  }

  getTotalSize() {
    const sizes = Object.keys(this.sheet.getData()[this.type]?.sizes ?? {});

    const totalSizeDifference = sizes.reduce((currentSize, key) => {
      const index = parseInt(key, 10);
      const size = this.getSize(index);

      return (
        size - this.spreadsheet.options[this.type].defaultSize + currentSize
      );
    }, 0);

    return (
      this.spreadsheet.options[this.type].amount *
        this.spreadsheet.options[this.type].defaultSize +
      totalSizeDifference
    );
  }

  setSizeData(index: number, size: number) {
    this.sheet.setData({
      [this.type]: {
        sizes: {
          [index]: size,
        },
      },
    });
  }

  private moveData(
    index: number,
    amount: number,
    hyperformulaColumnFunctionName: 'addColumns' | 'removeColumns',
    hyperformulaRowFunctionName: 'addRows' | 'removeRows',
    modifyCallback: (value: number, amount: number) => number,
    sizesCallback: (sizeIndex: number) => void,
    cellsDataCallback: (cellId: CellId) => void,
    comparer?: (a: string, b: string) => number
  ) {
    const data = this.sheet.getData();
    const { frozenCells, mergedCells, cellsData } = data;
    const sizes = data[this.type]?.sizes!;

    if (this.getIsFrozen(index)) {
      frozenCells![this.type] = modifyCallback(
        frozenCells![this.type]!,
        amount
      );
    }

    if (data[this.type]?.sizes) {
      Object.keys(sizes)
        .sort(comparer)
        .forEach((key) => {
          const sizeIndex = parseInt(key, 10);

          sizesCallback(sizeIndex);
        });
    }

    if (mergedCells) {
      Object.keys(mergedCells)
        .sort(comparer)
        .forEach((topLeftCellId) => {
          const mergedCell = mergedCells[topLeftCellId];

          if (mergedCell[this.type].x > index) {
            mergedCell[this.type].x = modifyCallback(
              mergedCell[this.type].x,
              amount
            );
          }

          if (mergedCell[this.type].y >= index) {
            mergedCell[this.type].y = modifyCallback(
              mergedCell[this.type].y,
              amount
            );
          }
        });
    }

    if (cellsData) {
      Object.keys(cellsData)
        .sort(comparer)
        .forEach((cellId) => {
          cellsDataCallback(cellId);
        });
    }

    if (this.isCol) {
      this.spreadsheet.hyperformula[hyperformulaColumnFunctionName](
        this.sheet.sheetId,
        [index, amount]
      );
    } else {
      this.spreadsheet.hyperformula[hyperformulaRowFunctionName](
        this.sheet.sheetId,
        [index, amount]
      );
    }

    this.sheet.setData({
      [this.type]: {
        sizes,
      },
      frozenCells,
      mergedCells,
      cellsData,
    });

    this.sheet.updateViewport();
  }

  insert(index: number, amount: number) {
    const { cellsData, ...data } = this.sheet.getData();
    const modifyCallback = (value: number, amount: number) => {
      return value + amount;
    };

    this.moveData(
      index,
      amount,
      'addColumns',
      'addRows',
      modifyCallback,
      (sizeIndex) => {
        const sizes = data[this.type]?.sizes!;
        const size = sizes[sizeIndex];

        if (sizeIndex >= index) {
          const newIndex = modifyCallback(sizeIndex, amount);

          sizes[newIndex] = size;

          delete sizes[sizeIndex];
        }
      },
      (cellId) => {
        const rowCol = convertFromCellIdToRowColId(cellId);

        if (rowCol[this.type] >= index) {
          const params: [number, number] = this.isCol
            ? [rowCol.row, modifyCallback(rowCol.col, amount)]
            : [modifyCallback(rowCol.row, amount), rowCol.col];

          const newCellId = getCellId(...params);

          cellsData![newCellId] = cellsData![cellId];

          this.sheet.cellRenderer.deleteCellData(cellId);
        }
      },
      (a, b) => {
        return b.localeCompare(a);
      }
    );
  }

  delete(index: number, amount: number) {
    const { cellsData, ...data } = this.sheet.getData();
    const modifyCallback = (value: number, amount: number) => {
      return value - amount;
    };

    this.moveData(
      index,
      amount,
      'removeColumns',
      'removeRows',
      modifyCallback,
      (sizeIndex) => {
        const sizes = data[this.type]?.sizes!;
        const size = sizes[sizeIndex];

        if (sizeIndex < index) return;

        if (sizeIndex > index) {
          const newIndex = modifyCallback(sizeIndex, amount);

          sizes[newIndex] = size;
        }

        delete sizes[sizeIndex];
      },
      (cellId) => {
        const rowCol = convertFromCellIdToRowColId(cellId);

        if (rowCol[this.type] < index) return;

        if (rowCol[this.type] > index) {
          const params: [number, number] = this.isCol
            ? [rowCol.row, modifyCallback(rowCol.col, amount)]
            : [modifyCallback(rowCol.row, amount), rowCol.col];

          const newCellId = getCellId(...params);

          cellsData![newCellId] = cellsData![cellId];
        }

        this.sheet.cellRenderer.deleteCellData(cellId);
      }
    );
  }

  getSize(index: number) {
    let size =
      this.sheet.getData()[this.type]?.sizes?.[index] ??
      this.spreadsheet.options[this.type].defaultSize;

    return size;
  }

  updateViewport() {
<<<<<<< HEAD
    const data = this.sheet.getData();

    if (data.frozenCells) {
      const frozenCell = data.frozenCells[this.type];

      for (let index = 0; index <= frozenCell; index++) {
        this.sheet[this.type].draw(index);
      }
    }
=======
    const frozenRowColGroupMaps = [
      this.xFrozenRowColMap,
      this.yFrozenRowColMap,
      this.xyFrozenRowColMap,
    ];

    frozenRowColGroupMaps.forEach((frozenRowColGroupMap) => {
      frozenRowColGroupMap.forEach((frozenRowColGroup) => {
        frozenRowColGroup.destroy();
      });
      frozenRowColGroupMap.clear();
    });

    this.headerGroupMap.forEach((headerGroup) => {
      headerGroup.destroy();
    });
    this.rowColMap.forEach((rowCol) => {
      rowCol.destroy();
    });
    this.headerGroupMap.clear();
    this.rowColMap.clear();
>>>>>>> 4fe7102e

    for (const index of iterateXToY(
      this.sheet[this.type].scrollBar.sheetViewportPosition
    )) {
      this.sheet[this.type].draw(index);
    }

    this.scrollBar.setScrollSize();
  }

  *getSizeForFrozenCell(type: RowColType) {
    const { frozenCells } = this.sheet.getData();
    const frozenCell = frozenCells?.[type];

    if (isNil(frozenCell)) return null;

    let size = 0;

    for (let index = 0; index <= frozenCell; index++) {
      size += this.getSize(index);

      yield { size, index };
    }

    return size;
  }

  getIndexesBetweenVectors(position: Vector2d) {
    let sheetViewportStartYIndex = this.scrollBar.sheetViewportPosition.x;

    const indexes = {
      x: this.calculateSheetViewportEndPosition(
        position.x,
        sheetViewportStartYIndex
      ),
      y: this.calculateSheetViewportEndPosition(
        position.y,
        sheetViewportStartYIndex
      ),
    };

    let xIndex = null;
    let yIndex = null;

    for (const { size, index } of this.getSizeForFrozenCell(this.type)) {
      if (xIndex === null && position.x <= size) {
        xIndex = index;
      }

      if (yIndex === null && position.y <= size) {
        yIndex = index;
      }
    }

    if (xIndex !== null) {
      indexes.x = xIndex;
    }

    if (yIndex !== null) {
      indexes.y = yIndex;
    }

    return indexes;
  }

  getIsFrozen(index: number) {
    const data = this.sheet.getData();
    const frozenCell = data.frozenCells?.[this.type];

    return isNil(frozenCell) ? false : index <= frozenCell;
  }

  getIsLastFrozen(index: number) {
    return index === this.sheet.getData().frozenCells?.[this.type];
  }

  draw(index: number) {
    this.drawHeader(index);
    this.drawGridLine(index);
    this.drawFrozenGridLine(index);
  }

  getAxisAtIndex(index: number) {
    const data = this.sheet.getData();

    const defaultSize = this.spreadsheet.options[this.type].defaultSize;

    let totalPreviousCustomSizeDifferences =
      this.scrollBar.totalPreviousCustomSizeDifferences;

    for (let i = this.scrollBar.sheetViewportPosition.x; i < index; i++) {
      const size = data[this.type]?.sizes?.[i];

      if (size) {
        totalPreviousCustomSizeDifferences += size - defaultSize;
      }
    }

    const axis =
      this.spreadsheet.options[this.type].defaultSize * index +
      totalPreviousCustomSizeDifferences +
      this.sheet.getViewportVector()[this.functions.axis];

    return axis;
  }

  private drawHeader(index: number) {
    if (this.headerGroupMap.has(index)) {
      this.headerGroupMap.get(index)!.destroy();
    }

    const groupConfig: ShapeConfig = {
      index,
      [this.functions.size]: this.getSize(index),
      [this.functions.axis]: this.getAxisAtIndex(index),
    };
    const headerGroup = this.shapes.headerGroup.clone(groupConfig) as Group;
    const header = this.getHeader(index);
    const resizeLine = this.getResizeLine(index);
    const isFrozen = this.getIsFrozen(index);

    headerGroup.add(header.rect, header.text, resizeLine);
    headerGroup.setAttr('isFrozen', isFrozen);

    this.headerGroupMap.set(index, headerGroup);

    if (isFrozen) {
      const xyStickyGroup = getHeaderGroupFromScrollGroup(
        this.sheet.scrollGroups.xySticky
      );

      xyStickyGroup.add(headerGroup);
    } else {
      if (this.isCol) {
        const yStickyGroup = getHeaderGroupFromScrollGroup(
          this.sheet.scrollGroups.ySticky
        );

        yStickyGroup.add(headerGroup);
      } else {
        const xStickyGroup = getHeaderGroupFromScrollGroup(
          this.sheet.scrollGroups.xSticky
        );

        xStickyGroup.add(headerGroup);
      }
    }
  }

  private getHeader(index: number) {
    const size = this.getSize(index);
    const rectConfig: RectConfig = {
      [this.functions.size]: size,
    };
    const rect = this.shapes.headerRect.clone(rectConfig) as Rect;
    const text = new Text({
      ...performanceProperties,
      text: this.getHeaderText(index),
    });

    const midPoints = centerRectTwoInRectOne(
      rect.getClientRect(),
      text.getClientRect()
    );

    text.x(midPoints.x);
    text.y(midPoints.y);

    return {
      rect,
      text,
    };
  }

  private getGridLine(
    index: number,
    lineConfig: LineConfig,
    line = this.shapes.gridLine
  ) {
    const headerGroup = this.headerGroupMap.get(index)!;
    const mergedLineConfig: LineConfig = {
      index,
      [this.functions.axis]:
        headerGroup[this.functions.axis]() +
        headerGroup[this.functions.size]() -
        this.sheet.getViewportVector()[this.functions.axis],
      ...lineConfig,
    };

    const gridLine = line.clone(mergedLineConfig) as Line;

    return gridLine;
  }

  private getFrozenGridLine(
    index: number,
    scrollGroup: Group,
    map: Map<number, Line>,
    getLine: (size: number) => Line
  ) {
    if (map.has(index)) {
      map.get(index)!.destroy();
    }

    let size = 0;

    for (const value of this.sheet[this.oppositeType].getSizeForFrozenCell(
      this.oppositeType
    )) {
      size = value.size;
    }

    const stickyGroup = getRowColGroupFromScrollGroup(scrollGroup);
    const line = getLine(size);

    stickyGroup.add(line);

    map.set(index, line);
  }

  private drawXRowFrozenGridLine(index: number, frozenCell: number) {
    if (!this.isCol && index > frozenCell) {
      this.getFrozenGridLine(
        index,
        this.sheet.scrollGroups.xSticky,
        this.xFrozenRowColMap,
        (size) =>
          this.getGridLine(index, {
            points: this.getLinePoints(size),
          })
      );
    }
  }

  private drawXColFrozenGridLine(index: number, frozenCell: number) {
    if (this.isCol && index < frozenCell) {
      this.getFrozenGridLine(
        index,
        this.sheet.scrollGroups.xSticky,
        this.xFrozenRowColMap,
        (size) =>
          this.getGridLine(index, {
            y: size,
            points: this.getLinePoints(this.sheet.stage.height()),
          })
      );
    }
  }

  private drawYRowFrozenGridLine(index: number, frozenCell: number) {
    if (!this.isCol && index < frozenCell) {
      this.getFrozenGridLine(
        index,
        this.sheet.scrollGroups.ySticky,
        this.yFrozenRowColMap,
        (size) =>
          this.getGridLine(index, {
            x: size,
            points: this.getLinePoints(this.sheet.stage.width()),
          })
      );
    }
  }

  private drawYColFrozenGridLine(index: number, frozenCell: number) {
    if (this.isCol && index > frozenCell) {
      this.getFrozenGridLine(
        index,
        this.sheet.scrollGroups.ySticky,
        this.yFrozenRowColMap,
        (size) =>
          this.getGridLine(index, {
            points: this.getLinePoints(size),
          })
      );
    }
  }

  private drawXYFrozenGridLine(index: number, frozenCell: number) {
    if (index < frozenCell) {
      this.getFrozenGridLine(
        index,
        this.sheet.scrollGroups.xySticky,
        this.xyFrozenRowColMap,
        (size) =>
          this.getGridLine(index, {
            points: this.getLinePoints(size),
          })
      );
    }
  }

  private drawFrozenGridLine(index: number) {
    const { frozenCells } = this.sheet.getData();
    const frozenRow = frozenCells?.row;
    const frozenCol = frozenCells?.col;

    if (!isNil(frozenRow)) {
      this.drawXRowFrozenGridLine(index, frozenRow);
      this.drawYRowFrozenGridLine(index, frozenRow);
    }

    if (!isNil(frozenCol)) {
      this.drawXColFrozenGridLine(index, frozenCol);
      this.drawYColFrozenGridLine(index, frozenCol);
    }

    if (!isNil(!frozenRow) && !isNil(!frozenCol)) {
      const frozenCell = frozenCells?.[this.type];

      this.drawXYFrozenGridLine(index, frozenCell!);
    }
  }

  private drawGridLine(index: number) {
    if (this.rowColMap.has(index)) {
      this.rowColMap.get(index)!.destroy();
    }

    const isLastFrozen = this.getIsLastFrozen(index);

    const sheetSize =
      this.sheet.sheetDimensions[this.oppositeFunctions.size] +
      this.sheet.getViewportVector()[this.oppositeFunctions.axis];

    const line = this.getGridLine(
      index,
      {
        points: this.getLinePoints(sheetSize),
      },
      isLastFrozen ? this.sheet.shapes.frozenLine : undefined
    );

    this.rowColMap.set(index, line);

    if (isLastFrozen) {
      this.frozenLine = line;

      const xyStickyGridLineGroup = getRowColGroupFromScrollGroup(
        this.sheet.scrollGroups.xySticky
      );

      xyStickyGridLineGroup.add(line);
    } else {
      const mainGridLineGroup = getRowColGroupFromScrollGroup(
        this.sheet.scrollGroups.main
      );

      mainGridLineGroup.add(line);
    }
  }

  private getResizeLine(index: number) {
    const size = this.getSize(index);
    const lineConfig: LineConfig = {
      [this.functions.axis]: size,
    };
    const clone = this.resizer.shapes.resizeLine.clone(lineConfig) as Line;

    return clone;
  }
}

export default RowCol;<|MERGE_RESOLUTION|>--- conflicted
+++ resolved
@@ -462,18 +462,7 @@
     return size;
   }
 
-  updateViewport() {
-<<<<<<< HEAD
-    const data = this.sheet.getData();
-
-    if (data.frozenCells) {
-      const frozenCell = data.frozenCells[this.type];
-
-      for (let index = 0; index <= frozenCell; index++) {
-        this.sheet[this.type].draw(index);
-      }
-    }
-=======
+  private clearAll() {
     const frozenRowColGroupMaps = [
       this.xFrozenRowColMap,
       this.yFrozenRowColMap,
@@ -495,7 +484,22 @@
     });
     this.headerGroupMap.clear();
     this.rowColMap.clear();
->>>>>>> 4fe7102e
+  }
+
+  updateViewport() {
+    this.clearAll();
+
+    const data = this.sheet.getData();
+
+    if (data.frozenCells) {
+      const frozenCell = data.frozenCells[this.type];
+
+      if (frozenCell) {
+        for (let index = 0; index <= frozenCell; index++) {
+          this.sheet[this.type].draw(index);
+        }
+      }
+    }
 
     for (const index of iterateXToY(
       this.sheet[this.type].scrollBar.sheetViewportPosition
