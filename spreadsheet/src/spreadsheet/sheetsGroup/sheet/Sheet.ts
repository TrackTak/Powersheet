--- conflicted
+++ resolved
@@ -1,12 +1,6 @@
 import { Layer } from 'konva/lib/Layer';
 import { Rect, RectConfig } from 'konva/lib/shapes/Rect';
-<<<<<<< HEAD
-=======
 import { Text } from 'konva/lib/shapes/Text';
-import { Stage, StageConfig } from 'konva/lib/Stage';
-import { isNil, merge } from 'lodash';
-import { prefix } from '../../utils';
->>>>>>> 88f03504
 import EventEmitter from 'eventemitter3';
 import { Line } from 'konva/lib/shapes/Line';
 import { Group } from 'konva/lib/Group';
@@ -19,31 +13,12 @@
 import { Shape, ShapeConfig } from 'konva/lib/Shape';
 import { BorderIconName } from '../../toolbar/toolbarHtmlElementHelpers';
 import RightClickMenu from './RightClickMenu';
-<<<<<<< HEAD
 import { Stage } from 'konva/lib/Stage';
 import SheetsGroup from '../SheetsGroup';
 import Spreadsheet from '../../Spreadsheet';
 import { prefix } from '../../utils';
 import styles from './Sheet.module.scss';
-=======
 import { HyperFormula } from 'hyperformula';
-
-interface ICreateStageConfig extends Omit<StageConfig, 'container'> {
-  container?: HTMLDivElement;
-}
-
-interface IConstructor {
-  stageConfig?: ICreateStageConfig;
-  styles?: Partial<IStyles>;
-  rowHeaderConfig?: IRowHeaderConfig;
-  colHeaderConfig?: IColHeaderConfig;
-  toolbar?: Toolbar;
-  formulaBar?: FormulaBar;
-  options: IOptions;
-  data: IData;
-  eventEmitter: EventEmitter;
-}
->>>>>>> 88f03504
 
 export interface IDimensions {
   width: number;
@@ -98,34 +73,26 @@
   sizes: ISizes;
 }
 
-export interface ICellData {
-  style?: ICellStyle | null;
-  value?: string | null;
-}
-
-export interface ISheetData {
-  [cellIndex: string]: ICellData;
-}
-
 export interface IData {
-<<<<<<< HEAD
   sheetName: string;
   frozenCells?: IFrozenCells;
   mergedCells?: IMergedCells[];
-  cellStyles?: ICellStyles;
+  cellData?: ICellsData;
   row?: IRowColData;
   col?: IRowColData;
-=======
-  frozenCells: IFrozenCells;
-  mergedCells: IMergedCells[];
-  row: IRowColData;
-  col: IRowColData;
-  sheetData: ISheetData;
->>>>>>> 88f03504
-}
-
-export interface ISheetData {
-  [sheetName: SheetId]: IData;
+}
+
+export interface ICellsData {
+  [cellId: CellId]: ICellData;
+}
+
+export interface ISheetsData {
+  [sheetId: SheetId]: IData;
+}
+
+export interface ICellData {
+  style?: ICellStyle;
+  value?: string;
 }
 
 export interface IScrollGroups {
@@ -360,18 +327,8 @@
   shapes: IShapes;
   sheetDimensions: IDimensions;
   cellsMap: Map<CellId, Cell>;
-<<<<<<< HEAD
-  cellEditor: CellEditor;
-=======
-  eventEmitter: EventEmitter;
-  options: IOptions;
+  lastClickTime: number = new Date().getTime();
   cellEditor?: CellEditor;
-  toolbar?: Toolbar;
-  formulaBar?: FormulaBar;
-  hyperFormula?: HyperFormula;
-  lastClickTime: number = (new Date()).getTime();
-  data: IData;
->>>>>>> 88f03504
   rightClickMenu?: RightClickMenu;
   private spreadsheet: Spreadsheet;
 
@@ -471,10 +428,15 @@
     this.row.setup();
 
     this.merger = new Merger(this);
-<<<<<<< HEAD
     this.selector = new Selector(this);
     this.cellEditor = new CellEditor(this);
     this.rightClickMenu = new RightClickMenu(this);
+    this.rightClickMenu = new RightClickMenu(this);
+
+    this.shapes.sheet.on('click', this.sheetOnClick);
+
+    this.sheetEl.tabIndex = 1;
+    this.sheetEl.addEventListener('keydown', this.keyHandler);
 
     this.updateSheetDimensions();
 
@@ -495,16 +457,6 @@
     this.row.resizer.setResizeGuideLinePoints();
 
     this.selector.startSelection({ x: 0, y: 0 }, { x: 0, y: 0 });
-=======
-    this.rightClickMenu = new RightClickMenu(this);
-
-    this.shapes.sheet.on('click', this.sheetOnClick);
-    this.container.tabIndex = 1;
-    this.container.addEventListener('keydown', this.keyHandler);
-
-
-    window.addEventListener('DOMContentLoaded', this.onLoad);
->>>>>>> 88f03504
   }
 
   sheetOnClick = () => {
@@ -514,15 +466,16 @@
     }
 
     if (this.hasDoubleClickedOnCell()) {
-        this.createCellEditor();
-    }
-  }
+      this.createCellEditor();
+    }
+  };
 
   hasDoubleClickedOnCell = () => {
-    const timeNow = (new Date()).getTime();
+    const timeNow = new Date().getTime();
     const delayTime = 500;
     const viewportVector = this.getViewportVector();
-    const previousSelectedCellPosition = this.selector.previousSelectedCellPosition;
+    const previousSelectedCellPosition =
+      this.selector.previousSelectedCellPosition;
     if (!previousSelectedCellPosition) {
       return;
     }
@@ -530,13 +483,17 @@
       x: this.shapes.sheet.getRelativePointerPosition().x + viewportVector.x,
       y: this.shapes.sheet.getRelativePointerPosition().y + viewportVector.y,
     };
-    const isInCellX = x >= previousSelectedCellPosition.x && x <= previousSelectedCellPosition.x + previousSelectedCellPosition.width;
-    const isInCellY = y >= previousSelectedCellPosition.y && y <= previousSelectedCellPosition.y + previousSelectedCellPosition.height;
+    const isInCellX =
+      x >= previousSelectedCellPosition.x &&
+      x <= previousSelectedCellPosition.x + previousSelectedCellPosition.width;
+    const isInCellY =
+      y >= previousSelectedCellPosition.y &&
+      y <= previousSelectedCellPosition.y + previousSelectedCellPosition.height;
     const isClickedInCell = isInCellX && isInCellY;
 
     this.lastClickTime = timeNow;
-    return isClickedInCell && timeNow <= (this.lastClickTime + delayTime);
-  }
+    return isClickedInCell && timeNow <= this.lastClickTime + delayTime;
+  };
 
   keyHandler = (e: KeyboardEvent) => {
     e.stopPropagation();
@@ -550,12 +507,12 @@
           this.createCellEditor();
         }
     }
-  }
+  };
 
   createCellEditor = () => {
     this.cellEditor = new CellEditor(this);
     this.stage.on('mousedown', this.destroyCellEditor);
-  }
+  };
 
   destroyCellEditor = () => {
     if (this.cellEditor) {
@@ -564,7 +521,7 @@
       this.cellEditor = undefined;
       this.updateViewport();
     }
-  }
+  };
 
   emit<T extends EventEmitter.EventNames<string | symbol>>(
     event: T,
@@ -596,59 +553,59 @@
     return this.spreadsheet.data[this.sheetId];
   }
 
+  getCellData(id: CellId) {
+    return this.getData().cellData?.[id];
+  }
+
   setBorderStyle(id: CellId, borderType: BorderStyleOption) {
-    const borders = this.getData().cellStyles?.[id]?.borders ?? [];
+    const borders = this.getCellData(id)?.style?.borders ?? [];
 
     if (borders.indexOf(borderType) === -1) {
-      this.setCellStyle(id, {
+      this.setCellDataStyle(id, {
         borders: [...borders, borderType],
       });
     }
   }
 
-  removeCellStyle(id: CellId, name: keyof ICellStyle) {
+  removeCellData(id: CellId, name: keyof ICellData) {
+    const cellData = this.getData().cellData;
+
+    if (cellData?.[id]) {
+      delete cellData[id][name];
+    }
+
+    const cellDataArray = Object.keys(cellData?.[id] ?? {});
+
+    if (cellData?.[id] && cellDataArray.length === 0) {
+      delete cellData[id];
+    }
+  }
+
+  setCellData(id: CellId, newValue: ICellData) {
     const data = this.getData();
 
-    if (!data.cellStyles) {
-      return;
-    }
-
-    if (data.cellStyles[id]) {
-      delete data.cellStyles[id][name];
-    }
-
-    const cellStylesArray = Object.keys(data.cellStyles[id] ?? {});
-
-    if (data.cellStyles[id] && cellStylesArray.length === 0) {
-      delete data.cellStyles[id];
-    }
-  }
-
-  setCellStyle(id: CellId, newStyle: ICellStyle) {
-<<<<<<< HEAD
-    const data = this.getData();
-
-    data.cellStyles = {
-      ...data.cellStyles,
+    data.cellData = {
+      ...data.cellData,
       [id]: {
-        ...data.cellStyles?.[id],
+        ...data.cellData?.[id],
+        ...newValue,
+      },
+    };
+  }
+
+  setCellDataStyle(id: CellId, newStyle: ICellStyle) {
+    this.setCellData(id, {
+      style: {
+        ...this.getCellData(id)?.style,
         ...newStyle,
       },
-=======
-    this.data.sheetData[id] = {
-      ...this.data.sheetData[id],
-      style: {
-        ...this.data.sheetData[id]?.style,
-        ...newStyle,
-      }
->>>>>>> 88f03504
-    };
+    });
   }
 
   addMergedCells(mergedCells: IMergedCells) {
     const data = this.getData();
     const topLeftCellId = getCellId(mergedCells.row.x, mergedCells.col.x);
-    const topLeftCellStyle = data.cellStyles?.[topLeftCellId];
+    const cellData = data.cellData;
 
     data.mergedCells = data.mergedCells
       ? [...data.mergedCells, mergedCells]
@@ -658,15 +615,15 @@
       for (const ci of iterateSelection(mergedCells.col)) {
         const id = getCellId(ri, ci);
 
-        if (data.cellStyles?.[id]) {
-          delete data.cellStyles[id];
+        if (cellData?.[id].style) {
+          delete cellData[id].style;
         }
       }
     }
 
-    this.setCellStyle(topLeftCellId, {
+    this.setCellDataStyle(topLeftCellId, {
       backgroundColor: defaultCellFill,
-      ...topLeftCellStyle,
+      ...this.getCellData(topLeftCellId)?.style,
     });
   }
 
@@ -683,19 +640,18 @@
 
     if (!this.merger.getIsCellMerged(mergedCellId)) return;
 
-    const mergedCellStyle = data.cellStyles![mergedCellId];
+    const mergedCellStyle = this.getCellData(mergedCellId)!.style!;
 
     for (const ri of iterateSelection(mergedCells.row)) {
       for (const ci of iterateSelection(mergedCells.col)) {
         const id = getCellId(ri, ci);
 
-        this.setCellStyle(id, mergedCellStyle);
+        this.setCellDataStyle(id, mergedCellStyle);
       }
     }
   }
 
   updateCells() {
-<<<<<<< HEAD
     for (const cell of this.cellsMap.values()) {
       cell.destroy();
     }
@@ -704,24 +660,20 @@
 
     this.merger.updateMergedCells();
 
-    const cellStyles = this.getData().cellStyles ?? {};
-
-    Object.keys(cellStyles).forEach((id) => {
-      const cellStyle = cellStyles[id];
-=======
-    Object.keys(this.data.sheetData).forEach((id) => {
-      const cellStyle = this.data.sheetData[id].style;
-      const cellValue = this.data.sheetData[id].value;
->>>>>>> 88f03504
+    const cellData = this.getData().cellData ?? {};
+
+    Object.keys(cellData).forEach((id) => {
+      const data = cellData[id];
+      const style = data.style;
 
       this.updateCellRect(id);
 
-      if (cellStyle?.backgroundColor) {
-        this.setCellBackgroundColor(id, cellStyle.backgroundColor);
+      if (style?.backgroundColor) {
+        this.setCellBackgroundColor(id, style.backgroundColor);
       }
 
-      if (cellStyle?.borders) {
-        cellStyle.borders.forEach((borderType) => {
+      if (style?.borders) {
+        style.borders.forEach((borderType) => {
           switch (borderType) {
             case 'borderLeft':
               this.setLeftBorder(id);
@@ -739,8 +691,8 @@
         });
       }
 
-      if (cellValue) {
-        this.setCellTextValue(id, cellValue);
+      if (data.value) {
+        this.setCellTextValue(id, data.value);
       }
     });
   }
@@ -748,7 +700,9 @@
   updateCellRect(id: CellId) {
     const cell = this.convertFromCellIdToCell(id);
     if (this.cellsMap.has(id)) {
-      const otherChildren = getOtherCellChildren(this.cellsMap.get(id)!, ['cellRect']);
+      const otherChildren = getOtherCellChildren(this.cellsMap.get(id)!, [
+        'cellRect',
+      ]);
 
       setCellChildren(cell, [getCellRectFromCell(cell), ...otherChildren]);
 
@@ -768,17 +722,6 @@
       strokeWidth: this.spreadsheet.styles.gridLine.strokeWidth,
     });
 
-<<<<<<< HEAD
-=======
-    const borders = this.data.sheetData[id].style?.borders ?? [];
-
-    if (borders.indexOf(type) === -1) {
-      this.setCellStyle(id, {
-        borders: [...borders, type],
-      });
-    }
-
->>>>>>> 88f03504
     cell.add(line);
 
     line.moveToTop();
@@ -837,16 +780,13 @@
     const { cell, clientRect } = this.drawNewCell(id, ['cellText']);
 
     const text = new Text({
-      ...this.styles.cell.text,
+      ...this.spreadsheet.styles.cell.text,
       text: value,
       type: 'cellText',
       width: clientRect.width,
     });
 
-    const midPoints = centerRectTwoInRectOne(
-      clientRect,
-      text.getClientRect(),
-    );
+    const midPoints = centerRectTwoInRectOne(clientRect, text.getClientRect());
     text.x(midPoints.x - clientRect.x);
     text.y(midPoints.y - clientRect.y);
 
