import { Layer } from 'konva/lib/Layer';
import { Rect, RectConfig } from 'konva/lib/shapes/Rect';
import { Stage, StageConfig } from 'konva/lib/Stage';
import { isNil, merge } from 'lodash';
import { prefix } from '../../utils';
import EventEmitter from 'eventemitter3';
import styles from './Sheet.module.scss';
import { Line } from 'konva/lib/shapes/Line';
import { Group } from 'konva/lib/Group';
import { IRect, Vector2d } from 'konva/lib/types';
import {
  defaultStyles,
  IColHeaderConfig,
  IRowHeaderConfig,
  IStyles,
  performanceProperties,
} from './styles';
import { IOptions } from '../../options';
import Selector, { iterateSelection } from './Selector';
import Merger from './Merger';
import RowCol from './RowCol';
import events from '../../events';
import CellEditor from './CellEditor';
import Toolbar from '../../toolbar/Toolbar';
import { Shape, ShapeConfig } from 'konva/lib/Shape';
import {
  BorderIconName,
  borderTypes,
} from '../../toolbar/toolbarHtmlElementHelpers';
import FormulaBar from '../../formulaBar/FormulaBar';
import RightClickMenu from './RightClickMenu';

interface ICreateStageConfig extends Omit<StageConfig, 'container'> {
  container?: HTMLDivElement;
}

interface IConstructor {
  stageConfig?: ICreateStageConfig;
  styles?: Partial<IStyles>;
  rowHeaderConfig?: IRowHeaderConfig;
  colHeaderConfig?: IColHeaderConfig;
  toolbar?: Toolbar;
  formulaBar?: FormulaBar;
  options: IOptions;
  data: IData;
  eventEmitter: EventEmitter;
}

export interface IDimensions {
  width: number;
  height: number;
}

export interface ISheetViewportPosition {
  x: number;
  y: number;
}

interface IShapes {
  sheet: Rect;
  frozenGridLine: Line;
  topLeftRect: Rect;
}

export interface ICustomSizePosition {
  axis: number;
  size: number;
}

export type CellId = string;

export interface IFrozenCells {
  row?: number;
  col?: number;
}

export interface IMergedCells {
  row: Vector2d;
  col: Vector2d;
}

export interface ISizes {
  [index: string]: number;
}

export type BorderStyleOption =
  | 'borderLeft'
  | 'borderTop'
  | 'borderRight'
  | 'borderBottom';

export interface ICellStyle {
  backgroundColor?: string;
  borders?: BorderStyleOption[];
}

export interface ICellStyles {
  [index: CellId]: ICellStyle;
}

export interface IRowColData {
  sizes: ISizes;
}

export interface IData {
  frozenCells: IFrozenCells;
  mergedCells: IMergedCells[];
  cellStyles: ICellStyles;
  row: IRowColData;
  col: IRowColData;
}

export interface ILayers {
  mainLayer: Layer;
}

export interface IScrollGroups {
  main: Group;
  xSticky: Group;
  ySticky: Group;
  xySticky: Group;
}

export interface ICustomSizes {
  size: number;
}

export type Cell = Group;

type operator = 'add' | 'subtract';

// This is for canvas not making odd lines crisp looking
// https://stackoverflow.com/questions/7530593/html5-canvas-and-line-width/7531540#7531540
export const offsetShapeValue = (
  val: number,
  operator: operator = 'subtract'
) => {
  if (val % 1 === 0) return operator === 'add' ? val + 0.5 : val - 0.5;

  return val;
};

export const makeShapeCrisp = (shape: Shape, operator?: operator) => {
  shape.x(offsetShapeValue(shape.x(), operator));
  shape.y(offsetShapeValue(shape.y(), operator));
};

export const getCellId = (ri: number, ci: number): CellId => `${ri}_${ci}`;

export const convertFromCellIdToRowCol = (id: CellId) => {
  const sections = id.split('_');

  return {
    row: parseInt(sections[0], 10),
    col: parseInt(sections[1], 10),
  };
};

export const getOtherCellChildren = (
  cell: Cell,
  typesToFilterOut: string[] = []
) => {
  const otherChildren = cell.children
    ?.filter((x) => typesToFilterOut.every((z) => z !== x.attrs.type))
    .map((x) => x.clone());

  return otherChildren ?? [];
};

export const setCellChildren = (
  cell: Cell,
  children: (Group | Shape<ShapeConfig>)[]
) => {
  cell.destroyChildren();

  if (children?.length) {
    cell.add(...children);
  }
};

export const getCellRectFromCell = (cell: Cell) => {
  const cellRect = cell.children?.find(
    (x) => x.attrs.type === 'cellRect'
  ) as Rect;

  return cellRect;
};

export const getCellBorderFromCell = (cell: Cell, type: BorderIconName) => {
  const cellBorder = cell.children?.find((x) => x.attrs.type === type) as Line;

  return cellBorder;
};

export const getSheetGroupFromScrollGroup = (scrollGroup: Group) => {
  const sheetGroup = scrollGroup.children?.find(
    (x) => x.attrs.type === 'sheet'
  ) as Group;

  return sheetGroup;
};

export const getHeaderGroupFromScrollGroup = (scrollGroup: Group) => {
  const headerGroup = scrollGroup.children?.find(
    (x) => x.attrs.type === 'header'
  ) as Group;

  return headerGroup;
};

export const getGridLineGroupFromScrollGroup = (scrollGroup: Group) => {
  const gridLineGroup = getSheetGroupFromScrollGroup(
    scrollGroup
  ).children?.find((x) => x.attrs.type === 'gridLine') as Group;

  return gridLineGroup;
};

export const getCellGroupFromScrollGroup = (scrollGroup: Group) => {
  const cellGroup = getSheetGroupFromScrollGroup(scrollGroup).children?.find(
    (x) => x.attrs.type === 'cell'
  ) as Group;

  return cellGroup;
};

export const getMergedCellGroupFromScrollGroup = (scrollGroup: Group) => {
  const cellGroup = getSheetGroupFromScrollGroup(scrollGroup).children?.find(
    (x) => x.attrs.type === 'mergedCell'
  ) as Group;

  return cellGroup;
};

export const centerRectTwoInRectOne = (rectOne: IRect, rectTwo: IRect) => {
  const rectOneMidPoint = {
    x: rectOne.x + rectOne.width / 2,
    y: rectOne.y + rectOne.height / 2,
  };

  const rectTwoMidPoint = {
    x: rectTwo.width / 2,
    y: rectTwo.height / 2,
  };

  return {
    x: rectOneMidPoint.x - rectTwoMidPoint.x,
    y: rectOneMidPoint.y - rectTwoMidPoint.y,
  };
};

export const getIsFrozenRow = (ri: number, data: IData) => {
  return isNil(data.frozenCells.row) ? false : ri <= data.frozenCells.row;
};

export function* iterateXToY(vector: Vector2d) {
  for (let index = vector.x; index < vector.y; index++) {
    yield index;
  }

  return -Infinity;
}

export function* iteratePreviousUpToCurrent(
  previousSheetViewportPosition:
    | ISheetViewportPosition['x']
    | ISheetViewportPosition['y'],
  sheetViewportPosition:
    | ISheetViewportPosition['x']
    | ISheetViewportPosition['y']
) {
  for (
    let index = previousSheetViewportPosition;
    index < sheetViewportPosition;
    index++
  ) {
    yield index;
  }

  return -Infinity;
}

export function* iteratePreviousDownToCurrent(
  previousSheetViewportPosition:
    | ISheetViewportPosition['x']
    | ISheetViewportPosition['y'],
  sheetViewportPosition:
    | ISheetViewportPosition['x']
    | ISheetViewportPosition['y']
) {
  if (previousSheetViewportPosition === sheetViewportPosition) return -Infinity;

  for (
    let index = previousSheetViewportPosition;
    index >= sheetViewportPosition;
    index--
  ) {
    yield index;
  }

  return -Infinity;
}

// Use center-center distance check for non-rotated rects.
// https://longviewcoder.com/2021/02/04/html5-canvas-viewport-optimisation-with-konva/
export const hasOverlap = (rectOne: IRect, rectTwo: IRect) => {
  const diff = {
    x: Math.abs(
      rectOne.x + rectOne.width / 2 - (rectTwo.x + rectTwo.width / 2)
    ),
    y: Math.abs(
      rectOne.y + rectOne.height / 2 - (rectTwo.y + rectTwo.height / 2)
    ),
  };
  const compWidth = (rectOne.width + rectTwo.width) / 2;
  const compHeight = (rectOne.height + rectTwo.height) / 2;
  const hasOverlap = diff.x <= compWidth && diff.y <= compHeight;

  return hasOverlap;
};

export const reverseVectorsIfStartBiggerThanEnd = (
  start: Vector2d,
  end: Vector2d
) => {
  const newStart = { ...start };
  const newEnd = { ...end };
  let isReversedX = false;
  let isReversedY = false;

  if (start.x > end.x) {
    const temp = start.x;

    newStart.x = end.x;
    newEnd.x = temp;
    isReversedX = true;
  }

  if (start.y > end.y) {
    const temp = start.y;

    newStart.y = end.y;
    newEnd.y = temp;
    isReversedY = true;
  }

  return {
    start: newStart,
    end: newEnd,
    isReversedX,
    isReversedY,
  };
};

class Sheet {
  container: HTMLDivElement;
  stage: Stage;
  scrollGroups: IScrollGroups;
  layers: ILayers;
  col: RowCol;
  row: RowCol;
  selector: Selector;
  merger: Merger;
  styles: IStyles;
  shapes: IShapes;
  sheetDimensions: IDimensions;
  sheetViewportDimensions: IDimensions;
  cellsMap: Map<CellId, Cell>;
  eventEmitter: EventEmitter;
  options: IOptions;
<<<<<<< HEAD
  cellEditor?: CellEditor;
  toolbar?: Toolbar;
  formulaBar?: FormulaBar;
  lastClickTime: number = (new Date()).getTime();
=======
  data: IData;
  cellEditor: CellEditor;
  toolbar?: Toolbar;
  formulaBar?: FormulaBar;
  rightClickMenu?: RightClickMenu;
>>>>>>> 3317f320

  constructor(params: IConstructor) {
    this.eventEmitter = params.eventEmitter;
    this.styles = merge({}, defaultStyles, params.styles);
    this.options = params.options;
    this.data = params.data;
    this.toolbar = params.toolbar;
    this.formulaBar = params.formulaBar;
    this.cellsMap = new Map();

    const that = this;

    this.sheetDimensions = {
      width: 0,
      height: 0,
    };

    this.sheetViewportDimensions = {
      get width() {
        return that.stage.width() - that.getViewportVector().x;
      },
      get height() {
        return that.stage.height() - that.getViewportVector().y;
      },
    };

    this.container = document.createElement('div');
    this.container.classList.add(
      `${prefix}-sheet-container`,
      styles.sheetContainer
    );

    this.stage = new Stage({
      container: this.container,
      ...params.stageConfig,
    });

    this.stage.container().style.backgroundColor = this.styles.backgroundColor;

    this.layers = {
      mainLayer: new Layer(),
    };

    this.scrollGroups = {
      main: new Group(),
      xSticky: new Group(),
      ySticky: new Group(),
      xySticky: new Group(),
    };

    Object.values(this.scrollGroups).forEach((scrollGroup: Group) => {
      const sheetGroup = new Group({
        ...performanceProperties,
        ...this.getViewportVector(),
        listening: true,
        type: 'sheet',
      });

      const cellGroup = new Group({
        ...performanceProperties,
        type: 'cell',
      });

      const mergedCellGroup = new Group({
        ...performanceProperties,
        type: 'mergedCell',
      });

      const gridLineGroup = new Group({
        ...performanceProperties,
        type: 'gridLine',
      });

      const headerGroup = new Group({
        ...performanceProperties,
        listening: true,
        type: 'header',
      });

      // The order added here matters as it determines the zIndex for konva
      sheetGroup.add(cellGroup, gridLineGroup, mergedCellGroup);
      scrollGroup.add(sheetGroup, headerGroup);
    });

    Object.values(this.layers).forEach((layer) => {
      this.stage.add(layer);
    });

    this.shapes = {
      sheet: new Rect({
        ...performanceProperties,
        type: 'sheet',
        listening: true,
        opacity: 0,
      }),
      frozenGridLine: new Line({
        ...this.styles.frozenGridLine,
      }),
      topLeftRect: new Rect({
        ...this.styles.topLeftRect,
        width: this.getViewportVector().x,
        height: this.getViewportVector().y,
      }),
    };

    this.layers.mainLayer.add(this.shapes.sheet);

    this.shapes.frozenGridLine.cache();

    Object.values(this.scrollGroups).forEach((group) => {
      this.layers.mainLayer.add(group);
    });

    this.col = new RowCol('col', this);
    this.row = new RowCol('row', this);
    this.selector = new Selector(this);
    this.merger = new Merger(this);
<<<<<<< HEAD

    this.shapes.sheet.on('click', () => this.handleClick());
    this.container.tabIndex = 1;
    this.container.addEventListener('keydown', (e) => this.keyHandler(e));

    this.eventEmitter.on(events.toolbar.change, this.toolbarOnChange);
=======
    this.cellEditor = new CellEditor(this);
    this.rightClickMenu = new RightClickMenu(this);
>>>>>>> 3317f320

    window.addEventListener('DOMContentLoaded', this.onLoad);
  }

  handleClick = () => {
    if (this.cellEditor) {
      this.destroyCellEditor();
      return;
    }
    const timeNow = (new Date()).getTime();
    const delayTime = 500;
    const viewportVector = this.getViewportVector();
    const previousSelectedCell = this.selector.previousSelectedCell;
    if (!previousSelectedCell) {
      return;
    }
    const selectedCellPosition = {
      x: previousSelectedCell.getAbsolutePosition().x - viewportVector.x,
      y: previousSelectedCell.getAbsolutePosition().y - viewportVector.y,
      width: previousSelectedCell.getClientRect().width,
      height: previousSelectedCell.getClientRect().height
    };
    const { x, y } = this.shapes.sheet.getRelativePointerPosition();
    const isInCellX = x >= selectedCellPosition.x && x <= selectedCellPosition.x + selectedCellPosition.width;
    const isInCellY = y >= selectedCellPosition.y && y <= selectedCellPosition.y + selectedCellPosition.height;
    const isClickedInCell = isInCellX && isInCellY;
    if (isClickedInCell && timeNow <= (this.lastClickTime + delayTime)) {
        this.createCellEditor();
    }
    this.lastClickTime = timeNow;
  }

  keyHandler = (e: KeyboardEvent) => {
    e.stopPropagation();
    switch (e.key) {
      case 'Enter':
      case 'Escape':
        this.destroyCellEditor();
        break;
      default:
        if (!this.cellEditor) {
          this.createCellEditor();
        }
    }
  }

  createCellEditor = () => {
    this.cellEditor = new CellEditor(this);
    this.stage.on('mousedown', this.destroyCellEditor);
  }

  destroyCellEditor = () => {
    if (this.cellEditor) {
      this.cellEditor.destroy();
      this.stage.off('mousedown', this.destroyCellEditor);
      this.cellEditor = undefined;
    }
  }

  emit<T extends EventEmitter.EventNames<string | symbol>>(
    event: T,
    ...args: any[]
  ) {
    if (this.options.devMode) {
      console.log(event);
    }

    this.eventEmitter.emit(event, ...args);
  }

  setCellStyle(id: CellId, newStyle: ICellStyle) {
    this.data.cellStyles[id] = {
      ...this.data.cellStyles[id],
      ...newStyle,
    };
  }

  updateCells() {
    Object.keys(this.data.cellStyles).forEach((id) => {
      const cellStyle = this.data.cellStyles[id];

      this.updateCellRect(id);

      if (cellStyle.backgroundColor) {
        this.setCellBackgroundColor(id, cellStyle.backgroundColor);
      }

      if (cellStyle.borders) {
        cellStyle.borders.forEach((borderType) => {
          switch (borderType) {
            case 'borderLeft':
              this.setLeftBorder(id);
              break;
            case 'borderTop':
              this.setTopBorder(id);
              break;
            case 'borderRight':
              this.setRightBorder(id);
              break;
            case 'borderBottom':
              this.setBottomBorder(id);
              break;
          }
        });
      }
    });
  }

  updateCellRect(id: CellId) {
    const cell = this.convertFromCellIdToCell(id);

    if (this.cellsMap.has(id)) {
      const otherChildren = getOtherCellChildren(this.cellsMap.get(id)!, [
        'cellRect',
      ]);

      setCellChildren(cell, [getCellRectFromCell(cell), ...otherChildren]);

      this.cellsMap.get(id)!.destroy();
    }

    this.cellsMap.set(id, cell);
  }

  private *setBorder(id: CellId, type: BorderStyleOption) {
    const { cell, clientRect } = this.drawNewCell(id, [type]);

    const line = new Line({
      ...performanceProperties,
      type,
      stroke: 'black',
      strokeWidth: this.styles.gridLine.strokeWidth,
    });

    const borders = this.data.cellStyles[id]?.borders ?? [];

    if (borders.indexOf(type) === -1) {
      this.setCellStyle(id, {
        borders: [...borders, type],
      });
    }

    cell.add(line);

    line.moveToTop();

    yield { cell, clientRect, line };

    makeShapeCrisp(line);
  }

  clearBorders(ids: CellId[]) {
    ids.forEach((id) => {
      const cell = this.cellsMap.get(id);

      if (cell) {
        const otherChildren = getOtherCellChildren(cell, borderTypes);

        setCellChildren(cell, otherChildren);
      }

      this.setCellStyle(id, {
        borders: [],
      });
    });
  }

  setAllBorders(cells: Cell[]) {
    this.setOutsideBorders(cells);
    this.setInsideBorders(cells);
  }

  setInsideBorders(cells: Cell[]) {
    this.setHorizontalBorders(cells);
    this.setVerticalBorders(cells);
  }

  setOutsideBorders(cells: Cell[]) {
    this.setBottomBorders(cells);
    this.setLeftBorders(cells);
    this.setRightBorders(cells);
    this.setTopBorders(cells);
  }

  setHorizontalBorders(cells: Cell[]) {
    const row = this.row.convertFromCellsToRange(cells);
    const horizontalCells = cells.filter(
      (cell) => cell.attrs.row.x >= row.x && cell.attrs.row.y < row.y
    );

    horizontalCells.forEach((cell) => {
      this.setBottomBorder(cell.attrs.id);
    });
  }

  setVerticalBorders(cells: Cell[]) {
    const col = this.col.convertFromCellsToRange(cells);
    const verticalCells = cells.filter(
      (cell) => cell.attrs.col.x >= col.x && cell.attrs.col.y < col.y
    );

    verticalCells.forEach((cell) => {
      this.setRightBorder(cell.attrs.id);
    });
  }

  setBottomBorder(id: CellId) {
    const generator = this.setBorder(id, 'borderBottom');
    const { line, clientRect } = generator.next().value!;

    line.y(clientRect.height);
    line.points([0, 0, clientRect.width, 0]);

    generator.next();
  }

  setBottomBorders(cells: Cell[]) {
    const row = this.row.convertFromCellsToRange(cells);
    const bottomCells = cells.filter((cell) => cell.attrs.row.y === row.y);

    bottomCells.forEach((cell) => {
      this.setBottomBorder(cell.attrs.id);
    });
  }

  setRightBorder(id: CellId) {
    const generator = this.setBorder(id, 'borderRight');
    const { line, clientRect } = generator.next().value!;

    line.x(clientRect.width);
    line.points([0, 0, 0, clientRect.height]);

    generator.next();
  }

  setRightBorders(cells: Cell[]) {
    const col = this.col.convertFromCellsToRange(cells);
    const rightCells = cells.filter((cell) => cell.attrs.col.y === col.y);

    rightCells.forEach((cell) => {
      this.setRightBorder(cell.attrs.id);
    });
  }

  setTopBorder(id: CellId) {
    const generator = this.setBorder(id, 'borderTop');
    const { line, clientRect } = generator.next().value!;

    line.points([0, 0, clientRect.width, 0]);

    generator.next();
  }

  setTopBorders(cells: Cell[]) {
    const row = this.row.convertFromCellsToRange(cells);
    const topCells = cells.filter((cell) => cell.attrs.row.x === row.x);

    topCells.forEach((cell) => {
      this.setTopBorder(cell.attrs.id);
    });
  }

  setLeftBorder(id: CellId) {
    const generator = this.setBorder(id, 'borderLeft');
    const { line, clientRect } = generator.next().value!;

    line.points([0, 0, 0, clientRect.height]);

    generator.next();
  }

  setLeftBorders(cells: Cell[]) {
    const col = this.col.convertFromCellsToRange(cells);
    const leftCells = cells.filter((cell) => cell.attrs.col.x === col.x);

    leftCells.forEach((cell) => {
      this.setLeftBorder(cell.attrs.id);
    });
  }

  setCellBackgroundColor(id: CellId, backgroundColor: string) {
    const { cell } = this.drawNewCell(id);

    this.setCellStyle(id, {
      backgroundColor,
    });

    const cellRect = getCellRectFromCell(cell);

    cellRect.fill(backgroundColor);
  }

  getNewCell(id: string | null, rect: IRect, row: Vector2d, col: Vector2d) {
    const cell = new Group({
      ...performanceProperties,
      x: rect.x,
      y: rect.y,
      row,
      col,
    });

    if (id) {
      cell.id(id);
    }

    const cellRect = new Rect({
      type: 'cellRect',
      width: rect.width,
      height: rect.height,
    });

    cell.add(cellRect);

    return cell;
  }

  updateSheetDimensions() {
    this.sheetDimensions.width = this.col.getTotalSize();
    this.sheetDimensions.height = this.row.getTotalSize();
  }

  getViewportVector() {
    return {
      x: this.styles.rowHeader.rect.width,
      y: this.styles.colHeader.rect.height,
    };
  }

  onLoad = (e: Event) => {
    this.updateSheetDimensions();

    this.stage.width(this.col.totalSize + this.getViewportVector().x);
    this.stage.height(this.row.totalSize + this.getViewportVector().y);

    const sheetConfig: RectConfig = {
      width: this.col.totalSize,
      height: this.row.totalSize,
      x: this.getViewportVector().x,
      y: this.getViewportVector().y,
    };

    this.shapes.sheet.setAttrs(sheetConfig);

    this.drawTopLeftOffsetRect();
    this.drawNextItems();
    this.updateViewport();

    this.col.resizer.setResizeGuideLinePoints();
    this.row.resizer.setResizeGuideLinePoints();

    this.col.scrollBar.setup();
    this.row.scrollBar.setup();

    this.row.scrollBar.scrollBarEl.style.bottom = `${
      this.col.scrollBar.getBoundingClientRect().height
    }px`;

    this.emit(events.sheet.load, e);
  };

  convertFromCellIdToCell(id: CellId) {
    const { row, col } = convertFromCellIdToRowCol(id);
    const rowGroup = this.row.rowColGroupMap.get(row);
    const colGroup = this.col.rowColGroupMap.get(col);

    if (!rowGroup) {
      throw new Error(`id ${id} is out of range`);
    }

    if (!colGroup) {
      throw new Error(`id ${id} is out of range`);
    }

    const cell = this.convertFromRowColToCell(rowGroup, colGroup);

    return cell;
  }

  private getConvertedMergedCell(mergedCell: Cell) {
    const rect = getCellRectFromCell(mergedCell);
    // We don't use getClientRect as we don't want the
    // mergedCells gridLines taken into account
    const cell = this.getNewCell(
      mergedCell.id(),
      {
        x: mergedCell.x(),
        y: mergedCell.y(),
        width: rect.width(),
        height: rect.height(),
      },
      mergedCell.attrs.row,
      mergedCell.attrs.col
    );

    return cell;
  }

  convertFromRowColToCell(rowGroup: Group, colGroup: Group) {
    const id = getCellId(rowGroup.attrs.index, colGroup.attrs.index);
    const mergedCellId = this.merger.associatedMergedCellIdMap.get(id);

    if (mergedCellId) {
      const mergedCell = this.cellsMap.get(mergedCellId)!;

      return this.getConvertedMergedCell(mergedCell);
    }

    const rect: IRect = {
      x: colGroup.x(),
      y: rowGroup.y(),
      width: colGroup.width(),
      height: rowGroup.height(),
    };
    const row = {
      x: rowGroup.attrs.index,
      y: rowGroup.attrs.index,
    };

    const col = {
      x: colGroup.attrs.index,
      y: colGroup.attrs.index,
    };

    const cell = this.getNewCell(id, rect, row, col);

    return cell;
  }

  convertFromRowColsToCells(rows: Group[], cols: Group[]) {
    const mergedCellsAddedMap = new Map();
    const cells: Cell[] = [];

    rows.forEach((rowGroup) => {
      cols.forEach((colGroup) => {
        const id = getCellId(rowGroup.attrs.index, colGroup.attrs.index);
        const mergedCellId = this.merger.associatedMergedCellIdMap.get(id);
        let cell;

        if (mergedCellId) {
          const mergedCell = this.cellsMap.get(mergedCellId)!;

          if (!mergedCellsAddedMap?.get(mergedCellId)) {
            cell = this.getConvertedMergedCell(mergedCell);

            mergedCellsAddedMap?.set(mergedCellId, cell);
          }
        } else {
          cell = this.convertFromRowColToCell(rowGroup, colGroup);
        }

        if (cell) {
          cells.push(cell);
        }
      });
    });

    return cells;
  }

  getRowColsBetweenVectors(start: Vector2d, end: Vector2d) {
    const { start: newStart, end: newEnd } = reverseVectorsIfStartBiggerThanEnd(
      start,
      end
    );

    const rowIndexes = this.row.getIndexesBetweenVectors({
      x: newStart.y,
      y: newEnd.y,
    });

    const colIndexes = this.col.getIndexesBetweenVectors({
      x: newStart.x,
      y: newEnd.x,
    });

    for (const ri of iterateSelection(rowIndexes)) {
      for (const ci of iterateSelection(colIndexes)) {
        const existingCellId = getCellId(ri, ci);
        const mergedCellId =
          this.merger.associatedMergedCellIdMap.get(existingCellId);

        if (mergedCellId) {
          const mergedCell = this.cellsMap.get(mergedCellId)!;

          const row = mergedCell.attrs.row;
          const col = mergedCell.attrs.col;

          if (col.x < colIndexes.x) {
            colIndexes.x = col.x;
          }

          if (row.x < rowIndexes.x) {
            rowIndexes.x = row.x;
          }

          if (col.y > colIndexes.y) {
            colIndexes.y = col.y;
          }

          if (row.y > rowIndexes.y) {
            rowIndexes.y = row.y;
          }
        }
      }
    }

    const rows = this.row.getItemsBetweenIndexes(rowIndexes);
    const cols = this.col.getItemsBetweenIndexes(colIndexes);

    return {
      rows,
      cols,
    };
  }

  destroy() {
    window.removeEventListener('DOMContentLoaded', this.onLoad);

    this.container.remove();
    this.stage.destroy();

    this.col.destroy();
    this.row.destroy();

    this.cellEditor?.destroy();
  }

  destroyCell(cellId: string) {
    if (this.cellsMap.has(cellId)) {
      const cell = this.cellsMap.get(cellId)!;

      cell.destroy();

      this.cellsMap.delete(cellId);
    }
  }

  drawNewCell(id: CellId, childrenToFilterOut: string[] = []) {
    const cell = this.convertFromCellIdToCell(id);

    const clientRect = cell.getClientRect({
      skipStroke: true,
    });

    if (this.cellsMap.has(id)) {
      const children = getOtherCellChildren(
        this.cellsMap.get(id)!,
        childrenToFilterOut
      );

      setCellChildren(cell, children);

      this.cellsMap.get(id)!.destroy();
    }

    this.cellsMap.set(id, cell);

    this.drawCell(cell);

    return { cell, clientRect };
  }

  drawCell(cell: Cell) {
    const id = cell.id();

    const isFrozenRow = this.row.getIsFrozen(cell.attrs.row.x);
    const isFrozenCol = this.col.getIsFrozen(cell.attrs.col.x);
    const getCellGroupMethod = (scrollGroup: Group) =>
      this.merger.getIsCellMerged(id)
        ? getMergedCellGroupFromScrollGroup(scrollGroup)
        : getCellGroupFromScrollGroup(scrollGroup);

    if (isFrozenRow && isFrozenCol) {
      const xyStickyCellGroup = getCellGroupMethod(this.scrollGroups.xySticky);

      xyStickyCellGroup.add(cell);
    } else if (isFrozenRow) {
      const yStickyCellGroup = getCellGroupMethod(this.scrollGroups.ySticky);

      yStickyCellGroup.add(cell);
    } else if (isFrozenCol) {
      const xStickyCellGroup = getCellGroupMethod(this.scrollGroups.xSticky);

      xStickyCellGroup.add(cell);
    } else {
      const mainCellGroup = getCellGroupMethod(this.scrollGroups.main);

      mainCellGroup.add(cell);
    }

    cell.moveToTop();
  }

  drawTopLeftOffsetRect() {
    this.scrollGroups.xySticky.add(this.shapes.topLeftRect);

    this.shapes.topLeftRect.moveToTop();
  }

  updateViewport() {
    this.updateSheetDimensions();
    this.row.updateViewport();
    this.col.updateViewport();
    this.merger.updateMergedCells();
    this.updateCells();
    this.selector.updateSelectedCells();
  }

  drawNextItems() {
    const colGenerator = this.col.drawNextItems();
    const rowGenerator = this.row.drawNextItems();

    let colIteratorResult;
    let rowIteratorResult;

    do {
      colIteratorResult = colGenerator.next();
      rowIteratorResult = rowGenerator.next();
    } while (!colIteratorResult.done || !rowIteratorResult.done);
  }
}

export default Sheet;<|MERGE_RESOLUTION|>--- conflicted
+++ resolved
@@ -368,18 +368,12 @@
   cellsMap: Map<CellId, Cell>;
   eventEmitter: EventEmitter;
   options: IOptions;
-<<<<<<< HEAD
   cellEditor?: CellEditor;
   toolbar?: Toolbar;
   formulaBar?: FormulaBar;
   lastClickTime: number = (new Date()).getTime();
-=======
   data: IData;
-  cellEditor: CellEditor;
-  toolbar?: Toolbar;
-  formulaBar?: FormulaBar;
   rightClickMenu?: RightClickMenu;
->>>>>>> 3317f320
 
   constructor(params: IConstructor) {
     this.eventEmitter = params.eventEmitter;
@@ -497,17 +491,13 @@
     this.row = new RowCol('row', this);
     this.selector = new Selector(this);
     this.merger = new Merger(this);
-<<<<<<< HEAD
 
     this.shapes.sheet.on('click', () => this.handleClick());
     this.container.tabIndex = 1;
     this.container.addEventListener('keydown', (e) => this.keyHandler(e));
 
     this.eventEmitter.on(events.toolbar.change, this.toolbarOnChange);
-=======
-    this.cellEditor = new CellEditor(this);
     this.rightClickMenu = new RightClickMenu(this);
->>>>>>> 3317f320
 
     window.addEventListener('DOMContentLoaded', this.onLoad);
   }
