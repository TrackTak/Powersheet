--- conflicted
+++ resolved
@@ -389,6 +389,8 @@
       this.layer.add(group);
     });
 
+    this.spreadsheet.hyperformula.addSheet(sheetId);
+
     this.cellRenderer = new CellRenderer(this);
     this.col = new RowCol('col', this);
     this.row = new RowCol('row', this);
@@ -396,12 +398,6 @@
     this.col.setup();
     this.row.setup();
 
-<<<<<<< HEAD
-=======
-    this.cellRenderer = new CellRenderer(this);
-    this.spreadsheet.hyperformula.addSheet(sheetId);
-
->>>>>>> bd3b56dc
     this.merger = new Merger(this);
     this.selector = new Selector(this);
     this.rightClickMenu = new RightClickMenu(this);
@@ -558,16 +554,15 @@
     this.sheetId = sheetId;
   }
 
-<<<<<<< HEAD
   setData(value: Partial<IData>) {
     this.spreadsheet.data[this.sheetId] = merge(
       this.spreadsheet.data[this.sheetId],
       value
     );
-=======
+  }
+
   getHyperformulaSheetId() {
     return this.spreadsheet.hyperformula.getSheetId(this.sheetId)!;
->>>>>>> bd3b56dc
   }
 
   getData() {
