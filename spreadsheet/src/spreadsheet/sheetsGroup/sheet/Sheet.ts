import { Layer } from 'konva/lib/Layer';
import { Rect, RectConfig } from 'konva/lib/shapes/Rect';
import { Text } from 'konva/lib/shapes/Text';
import { Stage, StageConfig } from 'konva/lib/Stage';
import { isNil, merge } from 'lodash';
import { prefix, rotatePoint } from '../../utils';
import EventEmitter from 'eventemitter3';
import styles from './Sheet.module.scss';
import { Line, LineConfig } from 'konva/lib/shapes/Line';
import { Group } from 'konva/lib/Group';
import { IRect, Vector2d } from 'konva/lib/types';
import {
  defaultStyles,
  IColHeaderConfig,
  IRowHeaderConfig,
  IStyles,
  performanceProperties,
} from './styles';
import { IOptions } from '../../options';
import Selector, { iterateSelection } from './Selector';
import Merger from './Merger';
import RowCol from './RowCol';
import events from '../../events';
import CellEditor from './CellEditor';
import Toolbar from '../../toolbar/Toolbar';
import { Shape, ShapeConfig } from 'konva/lib/Shape';
import {
  BorderIconName,
  borderTypes,
} from '../../toolbar/toolbarHtmlElementHelpers';
import FormulaBar from '../../formulaBar/FormulaBar';
import RightClickMenu from './RightClickMenu';
<<<<<<< HEAD
import Comment from './Comment';
import Konva from 'konva';
=======
import { HyperFormula } from 'hyperformula';
>>>>>>> 88f03504

interface ICreateStageConfig extends Omit<StageConfig, 'container'> {
  container?: HTMLDivElement;
}

interface IConstructor {
  stageConfig?: ICreateStageConfig;
  styles?: Partial<IStyles>;
  rowHeaderConfig?: IRowHeaderConfig;
  colHeaderConfig?: IColHeaderConfig;
  toolbar?: Toolbar;
  formulaBar?: FormulaBar;
  comment?: Comment;
  options: IOptions;
  data: IData;
  eventEmitter: EventEmitter;
}

export interface IDimensions {
  width: number;
  height: number;
}

export interface ISheetViewportPosition {
  x: number;
  y: number;
}

interface IShapes {
  sheet: Rect;
  frozenGridLine: Line;
  topLeftRect: Rect;
}

export interface ICustomSizePosition {
  axis: number;
  size: number;
}

export type CellId = string;

export interface IFrozenCells {
  row?: number;
  col?: number;
}

export interface IMergedCells {
  row: Vector2d;
  col: Vector2d;
}

export interface ISizes {
  [index: string]: number;
}

export type BorderStyleOption =
  | 'borderLeft'
  | 'borderTop'
  | 'borderRight'
  | 'borderBottom';

export interface ICellStyle {
  backgroundColor?: string;
  borders?: BorderStyleOption[];
  comment?: string;
}

export interface IRowColData {
  sizes: ISizes;
}

export interface ICellData {
  style?: ICellStyle | null;
  value?: string | null;
}

export interface ISheetData {
  [cellIndex: string]: ICellData;
}

export interface IData {
  frozenCells: IFrozenCells;
  mergedCells: IMergedCells[];
  row: IRowColData;
  col: IRowColData;
  sheetData: ISheetData;
}

export interface ILayers {
  mainLayer: Layer;
}

export interface IScrollGroups {
  main: Group;
  xSticky: Group;
  ySticky: Group;
  xySticky: Group;
}

export interface ICustomSizes {
  size: number;
}

export type Cell = Group;

type operator = 'add' | 'subtract';

// This is for canvas not making odd lines crisp looking
// https://stackoverflow.com/questions/7530593/html5-canvas-and-line-width/7531540#7531540
export const offsetShapeValue = (
  val: number,
  operator: operator = 'subtract'
) => {
  if (val % 1 === 0) return operator === 'add' ? val + 0.5 : val - 0.5;

  return val;
};

export const makeShapeCrisp = (shape: Shape, operator?: operator) => {
  shape.x(offsetShapeValue(shape.x(), operator));
  shape.y(offsetShapeValue(shape.y(), operator));
};

export const getCellId = (ri: number, ci: number): CellId => `${ri}_${ci}`;

export const convertFromCellIdToRowCol = (id: CellId) => {
  const sections = id.split('_');

  return {
    row: parseInt(sections[0], 10),
    col: parseInt(sections[1], 10),
  };
};

export const getOtherCellChildren = (
  cell: Cell,
  typesToFilterOut: string[] = []
) => {
  const otherChildren = cell.children
    ?.filter((x) => typesToFilterOut.every((z) => z !== x.attrs.type))
    .map((x) => x.clone());

  return otherChildren ?? [];
};

export const setCellChildren = (
  cell: Cell,
  children: (Group | Shape<ShapeConfig>)[]
) => {
  cell.destroyChildren();

  if (children?.length) {
    cell.add(...children);
  }
};

export const getCellRectFromCell = (cell: Cell) => {
  const cellRect = cell.children?.find(
    (x) => x.attrs.type === 'cellRect'
  ) as Rect;

  return cellRect;
};

export const getCellBorderFromCell = (cell: Cell, type: BorderIconName) => {
  const cellBorder = cell.children?.find((x) => x.attrs.type === type) as Line;

  return cellBorder;
};

export const getSheetGroupFromScrollGroup = (scrollGroup: Group) => {
  const sheetGroup = scrollGroup.children?.find(
    (x) => x.attrs.type === 'sheet'
  ) as Group;

  return sheetGroup;
};

export const getHeaderGroupFromScrollGroup = (scrollGroup: Group) => {
  const headerGroup = scrollGroup.children?.find(
    (x) => x.attrs.type === 'header'
  ) as Group;

  return headerGroup;
};

export const getRowColGroupFromScrollGroup = (scrollGroup: Group) => {
  const rowColGroup = getSheetGroupFromScrollGroup(scrollGroup).children?.find(
    (x) => x.attrs.type === 'rowCol'
  ) as Group;

  return rowColGroup;
};

export const getCellGroupFromScrollGroup = (scrollGroup: Group) => {
  const cellGroup = getSheetGroupFromScrollGroup(scrollGroup).children?.find(
    (x) => x.attrs.type === 'cell'
  ) as Group;

  return cellGroup;
};

export const getMergedCellGroupFromScrollGroup = (scrollGroup: Group) => {
  const cellGroup = getSheetGroupFromScrollGroup(scrollGroup).children?.find(
    (x) => x.attrs.type === 'mergedCell'
  ) as Group;

  return cellGroup;
};

export const centerRectTwoInRectOne = (rectOne: IRect, rectTwo: IRect) => {
  const rectOneMidPoint = {
    x: rectOne.x + rectOne.width / 2,
    y: rectOne.y + rectOne.height / 2,
  };

  const rectTwoMidPoint = {
    x: rectTwo.width / 2,
    y: rectTwo.height / 2,
  };

  return {
    x: rectOneMidPoint.x - rectTwoMidPoint.x,
    y: rectOneMidPoint.y - rectTwoMidPoint.y,
  };
};

export const getIsFrozenRow = (ri: number, data: IData) => {
  return isNil(data.frozenCells.row) ? false : ri <= data.frozenCells.row;
};

export function* iterateXToY(vector: Vector2d) {
  for (let index = vector.x; index < vector.y; index++) {
    yield index;
  }

  return -Infinity;
}

export function* iteratePreviousUpToCurrent(
  previousSheetViewportPosition:
    | ISheetViewportPosition['x']
    | ISheetViewportPosition['y'],
  sheetViewportPosition:
    | ISheetViewportPosition['x']
    | ISheetViewportPosition['y']
) {
  for (
    let index = previousSheetViewportPosition;
    index < sheetViewportPosition;
    index++
  ) {
    yield index;
  }

  return -Infinity;
}

export function* iteratePreviousDownToCurrent(
  previousSheetViewportPosition:
    | ISheetViewportPosition['x']
    | ISheetViewportPosition['y'],
  sheetViewportPosition:
    | ISheetViewportPosition['x']
    | ISheetViewportPosition['y']
) {
  if (previousSheetViewportPosition === sheetViewportPosition) return -Infinity;

  for (
    let index = previousSheetViewportPosition;
    index >= sheetViewportPosition;
    index--
  ) {
    yield index;
  }

  return -Infinity;
}

export const reverseVectorsIfStartBiggerThanEnd = (
  start: Vector2d,
  end: Vector2d
) => {
  const newStart = { ...start };
  const newEnd = { ...end };
  let isReversedX = false;
  let isReversedY = false;

  if (start.x > end.x) {
    const temp = start.x;

    newStart.x = end.x;
    newEnd.x = temp;
    isReversedX = true;
  }

  if (start.y > end.y) {
    const temp = start.y;

    newStart.y = end.y;
    newEnd.y = temp;
    isReversedY = true;
  }

  return {
    start: newStart,
    end: newEnd,
    isReversedX,
    isReversedY,
  };
};

class Sheet {
  container: HTMLDivElement;
  stage: Stage;
  scrollGroups: IScrollGroups;
  layers: ILayers;
  col: RowCol;
  row: RowCol;
  selector: Selector;
  merger: Merger;
  styles: IStyles;
  shapes: IShapes;
  sheetDimensions: IDimensions;
  sheetViewportDimensions: IDimensions;
  cellsMap: Map<CellId, Cell>;
  eventEmitter: EventEmitter;
  options: IOptions;
  cellEditor?: CellEditor;
  toolbar?: Toolbar;
  formulaBar?: FormulaBar;
  hyperFormula?: HyperFormula;
  lastClickTime: number = (new Date()).getTime();
  data: IData;
  rightClickMenu?: RightClickMenu;
  comment: Comment;
  commentMarkerConfig: LineConfig;

  constructor(params: IConstructor) {
    this.eventEmitter = params.eventEmitter;
    this.styles = merge({}, defaultStyles, params.styles);
    this.options = params.options;
    this.data = params.data;
    this.toolbar = params.toolbar;
    this.formulaBar = params.formulaBar;
    this.cellsMap = new Map();
    this.commentMarkerConfig = this.styles.commentMarker;

    const that = this;

    this.sheetDimensions = {
      width: 0,
      height: 0,
    };

    this.sheetViewportDimensions = {
      get width() {
        return that.stage.width() - that.getViewportVector().x;
      },
      get height() {
        return that.stage.height() - that.getViewportVector().y;
      },
    };

    this.container = document.createElement('div');
    this.container.classList.add(
      `${prefix}-sheet-container`,
      styles.sheetContainer
    );

    this.stage = new Stage({
      container: this.container,
      ...params.stageConfig,
    });

    this.stage.container().style.backgroundColor = this.styles.backgroundColor;

    this.layers = {
      mainLayer: new Layer(),
    };

    this.scrollGroups = {
      main: new Group(),
      xSticky: new Group(),
      ySticky: new Group(),
      xySticky: new Group(),
    };

    Object.values(this.scrollGroups).forEach((scrollGroup: Group) => {
      const sheetGroup = new Group({
        ...performanceProperties,
        ...this.getViewportVector(),
        listening: true,
        type: 'sheet',
      });

      const cellGroup = new Group({
        ...performanceProperties,
        type: 'cell',
      });

      const mergedCellGroup = new Group({
        ...performanceProperties,
        type: 'mergedCell',
      });

      const rowColGroup = new Group({
        ...performanceProperties,
        type: 'rowCol',
      });

      const headerGroup = new Group({
        ...performanceProperties,
        listening: true,
        type: 'header',
      });

      // The order added here matters as it determines the zIndex for konva
      sheetGroup.add(cellGroup, rowColGroup, mergedCellGroup);
      scrollGroup.add(sheetGroup, headerGroup);
    });

    Object.values(this.layers).forEach((layer) => {
      this.stage.add(layer);
    });

    this.shapes = {
      sheet: new Rect({
        ...performanceProperties,
        type: 'sheet',
        listening: true,
        opacity: 0,
      }),
      frozenGridLine: new Line({
        ...this.styles.frozenGridLine,
      }),
      topLeftRect: new Rect({
        ...this.styles.topLeftRect,
        width: this.getViewportVector().x,
        height: this.getViewportVector().y,
      }),
    };

    this.layers.mainLayer.add(this.shapes.sheet);

    this.shapes.frozenGridLine.cache();

    Object.values(this.scrollGroups).forEach((group) => {
      this.layers.mainLayer.add(group);
    });

    this.col = new RowCol('col', this);
    this.row = new RowCol('row', this);
    this.selector = new Selector(this);
    this.merger = new Merger(this);
    this.rightClickMenu = new RightClickMenu(this);
    this.comment = new Comment(this);

    this.shapes.sheet.on('click', this.sheetOnClick);
    this.container.tabIndex = 1;
    this.container.addEventListener('keydown', this.keyHandler);


    window.addEventListener('DOMContentLoaded', this.onLoad);
  }

  sheetOnClick = () => {
    if (this.cellEditor) {
      this.destroyCellEditor();
      return;
    }

    if (this.hasDoubleClickedOnCell()) {
        this.createCellEditor();
    }
  }

  hasDoubleClickedOnCell = () => {
    const timeNow = (new Date()).getTime();
    const delayTime = 500;
    const viewportVector = this.getViewportVector();
    const previousSelectedCellPosition = this.selector.previousSelectedCellPosition;
    if (!previousSelectedCellPosition) {
      return;
    }
    const { x, y } = {
      x: this.shapes.sheet.getRelativePointerPosition().x + viewportVector.x,
      y: this.shapes.sheet.getRelativePointerPosition().y + viewportVector.y,
    };
    const isInCellX = x >= previousSelectedCellPosition.x && x <= previousSelectedCellPosition.x + previousSelectedCellPosition.width;
    const isInCellY = y >= previousSelectedCellPosition.y && y <= previousSelectedCellPosition.y + previousSelectedCellPosition.height;
    const isClickedInCell = isInCellX && isInCellY;

    this.lastClickTime = timeNow;
    return isClickedInCell && timeNow <= (this.lastClickTime + delayTime);
  }

  keyHandler = (e: KeyboardEvent) => {
    e.stopPropagation();
    switch (e.key) {
      case 'Enter':
      case 'Escape':
        this.destroyCellEditor();
        break;
      default:
        if (!this.cellEditor) {
          this.createCellEditor();
        }
    }
  }

  createCellEditor = () => {
    this.cellEditor = new CellEditor(this);
    this.stage.on('mousedown', this.destroyCellEditor);
  }

  destroyCellEditor = () => {
    if (this.cellEditor) {
      this.cellEditor.destroy();
      this.stage.off('mousedown', this.destroyCellEditor);
      this.cellEditor = undefined;
      this.updateViewport();
    }
  }

  emit<T extends EventEmitter.EventNames<string | symbol>>(
    event: T,
    ...args: any[]
  ) {
    if (this.options.devMode) {
      console.log(event);
    }

    this.eventEmitter.emit(event, ...args);
  }

  setCellStyle(id: CellId, newStyle: ICellStyle) {
    this.data.sheetData[id] = {
      ...this.data.sheetData[id],
      style: {
        ...this.data.sheetData[id]?.style,
        ...newStyle,
      }
    };
  }

  updateCells() {
    Object.keys(this.data.sheetData).forEach((id) => {
      const cellStyle = this.data.sheetData[id].style;
      const cellValue = this.data.sheetData[id].value;

      this.updateCellRect(id);

      if (cellStyle?.backgroundColor) {
        this.setCellBackgroundColor(id, cellStyle.backgroundColor);
      }

<<<<<<< HEAD
      if (cellStyle.comment) {
        this.setCellCommentMarker(id);
      }

      if (cellStyle.borders) {
=======
      if (cellStyle?.borders) {
>>>>>>> 88f03504
        cellStyle.borders.forEach((borderType) => {
          switch (borderType) {
            case 'borderLeft':
              this.setLeftBorder(id);
              break;
            case 'borderTop':
              this.setTopBorder(id);
              break;
            case 'borderRight':
              this.setRightBorder(id);
              break;
            case 'borderBottom':
              this.setBottomBorder(id);
              break;
          }
        });
      }

      if (cellValue) {
        this.setCellTextValue(id, cellValue);
      }
    });
  }

  updateCellRect(id: CellId) {
    const cell = this.convertFromCellIdToCell(id);
    if (this.cellsMap.has(id)) {
      const otherChildren = getOtherCellChildren(this.cellsMap.get(id)!, ['cellRect']);

      setCellChildren(cell, [getCellRectFromCell(cell), ...otherChildren]);

      this.cellsMap.get(id)!.destroy();
    }

    this.cellsMap.set(id, cell);
  }

  private *setBorder(id: CellId, type: BorderStyleOption) {
    const { cell, clientRect } = this.drawNewCell(id, [type]);

    const line = new Line({
      ...performanceProperties,
      type,
      stroke: 'black',
      strokeWidth: this.styles.gridLine.strokeWidth,
    });

    const borders = this.data.sheetData[id].style?.borders ?? [];

    if (borders.indexOf(type) === -1) {
      this.setCellStyle(id, {
        borders: [...borders, type],
      });
    }

    cell.add(line);

    line.moveToTop();

    yield { cell, clientRect, line };

    makeShapeCrisp(line);
  }

  clearBorders(ids: CellId[]) {
    ids.forEach((id) => {
      const cell = this.cellsMap.get(id);

      if (cell) {
        const otherChildren = getOtherCellChildren(cell, borderTypes);

        setCellChildren(cell, otherChildren);
      }

      this.setCellStyle(id, {
        borders: [],
      });
    });
  }

  setAllBorders(cells: Cell[]) {
    this.setOutsideBorders(cells);
    this.setInsideBorders(cells);
  }

  setInsideBorders(cells: Cell[]) {
    this.setHorizontalBorders(cells);
    this.setVerticalBorders(cells);
  }

  setOutsideBorders(cells: Cell[]) {
    this.setBottomBorders(cells);
    this.setLeftBorders(cells);
    this.setRightBorders(cells);
    this.setTopBorders(cells);
  }

  setHorizontalBorders(cells: Cell[]) {
    const row = this.row.convertFromCellsToRange(cells);
    const horizontalCells = cells.filter(
      (cell) => cell.attrs.row.x >= row.x && cell.attrs.row.y < row.y
    );

    horizontalCells.forEach((cell) => {
      this.setBottomBorder(cell.attrs.id);
    });
  }

  setVerticalBorders(cells: Cell[]) {
    const col = this.col.convertFromCellsToRange(cells);
    const verticalCells = cells.filter(
      (cell) => cell.attrs.col.x >= col.x && cell.attrs.col.y < col.y
    );

    verticalCells.forEach((cell) => {
      this.setRightBorder(cell.attrs.id);
    });
  }

  setBottomBorder(id: CellId) {
    const generator = this.setBorder(id, 'borderBottom');
    const { line, clientRect } = generator.next().value!;

    line.y(clientRect.height);
    line.points([0, 0, clientRect.width, 0]);

    generator.next();
  }

  setBottomBorders(cells: Cell[]) {
    const row = this.row.convertFromCellsToRange(cells);
    const bottomCells = cells.filter((cell) => cell.attrs.row.y === row.y);

    bottomCells.forEach((cell) => {
      this.setBottomBorder(cell.attrs.id);
    });
  }

  setRightBorder(id: CellId) {
    const generator = this.setBorder(id, 'borderRight');
    const { line, clientRect } = generator.next().value!;

    line.x(clientRect.width);
    line.points([0, 0, 0, clientRect.height]);

    generator.next();
  }

  setRightBorders(cells: Cell[]) {
    const col = this.col.convertFromCellsToRange(cells);
    const rightCells = cells.filter((cell) => cell.attrs.col.y === col.y);

    rightCells.forEach((cell) => {
      this.setRightBorder(cell.attrs.id);
    });
  }

  setTopBorder(id: CellId) {
    const generator = this.setBorder(id, 'borderTop');
    const { line, clientRect } = generator.next().value!;

    line.points([0, 0, clientRect.width, 0]);

    generator.next();
  }

  setTopBorders(cells: Cell[]) {
    const row = this.row.convertFromCellsToRange(cells);
    const topCells = cells.filter((cell) => cell.attrs.row.x === row.x);

    topCells.forEach((cell) => {
      this.setTopBorder(cell.attrs.id);
    });
  }

  setLeftBorder(id: CellId) {
    const generator = this.setBorder(id, 'borderLeft');
    const { line, clientRect } = generator.next().value!;

    line.points([0, 0, 0, clientRect.height]);

    generator.next();
  }

  setLeftBorders(cells: Cell[]) {
    const col = this.col.convertFromCellsToRange(cells);
    const leftCells = cells.filter((cell) => cell.attrs.col.x === col.x);

    leftCells.forEach((cell) => {
      this.setLeftBorder(cell.attrs.id);
    });
  }

  setCellBackgroundColor(id: CellId, backgroundColor: string) {
    const { cell } = this.drawNewCell(id);

    this.setCellStyle(id, {
      backgroundColor,
    });

    const cellRect = getCellRectFromCell(cell);

    cellRect.fill(backgroundColor);
  }

<<<<<<< HEAD
  setCellCommentMarker(id: CellId) {
    const { cell, clientRect } = this.drawNewCell(id, ['commentMarker']);
    //@ts-ignore
    const getAngle = Konva.getAngle;

    const commentMarker = new Line({
      ...this.commentMarkerConfig,
      x: clientRect.width,
    });

    cell.add(commentMarker);

    const rotateAroundCenter = (
      commentMarker: Line<LineConfig>,
      rotation: number
    ) => {
      const topLeft = {
        x: -commentMarker.width() / 2,
        y: -commentMarker.height() / 2,
      };
      const current = rotatePoint(topLeft, getAngle(commentMarker.rotation()));
      const rotated = rotatePoint(topLeft, getAngle(rotation));
      const dx = rotated.x - current.x,
        dy = rotated.y - current.y;

      commentMarker.rotation(rotation);
      commentMarker.x(commentMarker.x() + dx);
      commentMarker.y(commentMarker.y() + dy);
    };

    rotateAroundCenter(commentMarker, 180);
=======
  setCellTextValue(id: CellId, value: string) {
    const { cell, clientRect } = this.drawNewCell(id, ['cellText']);

    const text = new Text({
      ...this.styles.cell.text,
      text: value,
      type: 'cellText',
      width: clientRect.width,
    });

    const midPoints = centerRectTwoInRectOne(
      clientRect,
      text.getClientRect(),
    );
    text.x(midPoints.x - clientRect.x);
    text.y(midPoints.y - clientRect.y);

    cell.add(text);
>>>>>>> 88f03504
  }

  getNewCell(id: string | null, rect: IRect, row: Vector2d, col: Vector2d) {
    const cell = new Group({
      ...performanceProperties,
      x: rect.x,
      y: rect.y,
      row,
      col,
    });

    if (id) {
      cell.id(id);
    }

    const cellRect = new Rect({
      type: 'cellRect',
      width: rect.width,
      height: rect.height,
    });

    cell.add(cellRect);

    return cell;
  }

  updateSheetDimensions() {
    this.sheetDimensions.width = this.col.getTotalSize();
    this.sheetDimensions.height = this.row.getTotalSize();
  }

  getViewportVector() {
    return {
      x: this.styles.rowHeader.rect.width,
      y: this.styles.colHeader.rect.height,
    };
  }

  onLoad = (e: Event) => {
    this.updateSheetDimensions();

    this.stage.width(this.col.totalSize + this.getViewportVector().x);
    this.stage.height(this.row.totalSize + this.getViewportVector().y);

    const sheetConfig: RectConfig = {
      width: this.col.totalSize,
      height: this.row.totalSize,
      x: this.getViewportVector().x,
      y: this.getViewportVector().y,
    };

    this.shapes.sheet.setAttrs(sheetConfig);

    this.drawTopLeftOffsetRect();
    this.drawNextItems();
    this.updateViewport();

    this.col.resizer.setResizeGuideLinePoints();
    this.row.resizer.setResizeGuideLinePoints();

    this.col.scrollBar.setup();
    this.row.scrollBar.setup();

    this.row.scrollBar.scrollBarEl.style.bottom = `${
      this.col.scrollBar.getBoundingClientRect().height
    }px`;

    this.emit(events.sheet.load, e);
  };

  convertFromCellIdToCell(id: CellId) {
    const { row, col } = convertFromCellIdToRowCol(id);
    const rowGroup = this.row.rowColGroupMap.get(row);
    const colGroup = this.col.rowColGroupMap.get(col);

    if (!rowGroup) {
      throw new Error(`id ${id} is out of range`);
    }

    if (!colGroup) {
      throw new Error(`id ${id} is out of range`);
    }

    const cell = this.convertFromRowColToCell(rowGroup, colGroup);

    return cell;
  }

  private getConvertedMergedCell(mergedCell: Cell) {
    const rect = getCellRectFromCell(mergedCell);
    // We don't use getClientRect as we don't want the
    // mergedCells gridLines taken into account
    const cell = this.getNewCell(
      mergedCell.id(),
      {
        x: mergedCell.x(),
        y: mergedCell.y(),
        width: rect.width(),
        height: rect.height(),
      },
      mergedCell.attrs.row,
      mergedCell.attrs.col
    );

    return cell;
  }

  convertFromRowColToCell(rowGroup: Group, colGroup: Group) {
    const id = getCellId(rowGroup.attrs.index, colGroup.attrs.index);
    const mergedCellId = this.merger.associatedMergedCellIdMap.get(id);

    if (mergedCellId) {
      const mergedCell = this.cellsMap.get(mergedCellId)!;

      return this.getConvertedMergedCell(mergedCell);
    }

    const rect: IRect = {
      x: colGroup.x(),
      y: rowGroup.y(),
      width: colGroup.width(),
      height: rowGroup.height(),
    };
    const row = {
      x: rowGroup.attrs.index,
      y: rowGroup.attrs.index,
    };

    const col = {
      x: colGroup.attrs.index,
      y: colGroup.attrs.index,
    };

    const cell = this.getNewCell(id, rect, row, col);

    return cell;
  }

  convertFromRowColsToCells(rows: Group[], cols: Group[]) {
    const mergedCellsAddedMap = new Map();
    const cells: Cell[] = [];

    rows.forEach((rowGroup) => {
      cols.forEach((colGroup) => {
        const id = getCellId(rowGroup.attrs.index, colGroup.attrs.index);
        const mergedCellId = this.merger.associatedMergedCellIdMap.get(id);
        let cell;

        if (mergedCellId) {
          const mergedCell = this.cellsMap.get(mergedCellId)!;

          if (!mergedCellsAddedMap?.get(mergedCellId)) {
            cell = this.getConvertedMergedCell(mergedCell);

            mergedCellsAddedMap?.set(mergedCellId, cell);
          }
        } else {
          cell = this.convertFromRowColToCell(rowGroup, colGroup);
        }

        if (cell) {
          cells.push(cell);
        }
      });
    });

    return cells;
  }

  getRowColsBetweenVectors(start: Vector2d, end: Vector2d) {
    const { start: newStart, end: newEnd } = reverseVectorsIfStartBiggerThanEnd(
      start,
      end
    );

    const rowIndexes = this.row.getIndexesBetweenVectors({
      x: newStart.y,
      y: newEnd.y,
    });

    const colIndexes = this.col.getIndexesBetweenVectors({
      x: newStart.x,
      y: newEnd.x,
    });

    for (const ri of iterateSelection(rowIndexes)) {
      for (const ci of iterateSelection(colIndexes)) {
        const existingCellId = getCellId(ri, ci);
        const mergedCellId =
          this.merger.associatedMergedCellIdMap.get(existingCellId);

        if (mergedCellId) {
          const mergedCell = this.cellsMap.get(mergedCellId)!;

          const row = mergedCell.attrs.row;
          const col = mergedCell.attrs.col;

          if (col.x < colIndexes.x) {
            colIndexes.x = col.x;
          }

          if (row.x < rowIndexes.x) {
            rowIndexes.x = row.x;
          }

          if (col.y > colIndexes.y) {
            colIndexes.y = col.y;
          }

          if (row.y > rowIndexes.y) {
            rowIndexes.y = row.y;
          }
        }
      }
    }

    const rows = this.row.getItemsBetweenIndexes(rowIndexes);
    const cols = this.col.getItemsBetweenIndexes(colIndexes);

    return {
      rows,
      cols,
    };
  }

  destroy() {
    window.removeEventListener('DOMContentLoaded', this.onLoad);

    this.container.remove();
    this.stage.destroy();

    this.col.destroy();
    this.row.destroy();

    this.cellEditor?.destroy();
  }

  destroyCell(cellId: string) {
    if (this.cellsMap.has(cellId)) {
      const cell = this.cellsMap.get(cellId)!;

      cell.destroy();

      this.cellsMap.delete(cellId);
    }
  }

  drawNewCell(id: CellId, childrenToFilterOut: string[] = []) {
    const cell = this.convertFromCellIdToCell(id);

    const clientRect = cell.getClientRect({
      skipStroke: true,
    });

    if (this.cellsMap.has(id)) {
      const children = getOtherCellChildren(
        this.cellsMap.get(id)!,
        childrenToFilterOut
      );

      setCellChildren(cell, children);

      this.cellsMap.get(id)!.destroy();
    }

    this.cellsMap.set(id, cell);

    this.drawCell(cell);

    return { cell, clientRect };
  }

  drawCell(cell: Cell) {
    const id = cell.id();

    const isFrozenRow = this.row.getIsFrozen(cell.attrs.row.x);
    const isFrozenCol = this.col.getIsFrozen(cell.attrs.col.x);
    const getCellGroupMethod = (scrollGroup: Group) =>
      this.merger.getIsCellMerged(id)
        ? getMergedCellGroupFromScrollGroup(scrollGroup)
        : getCellGroupFromScrollGroup(scrollGroup);

    if (isFrozenRow && isFrozenCol) {
      const xyStickyCellGroup = getCellGroupMethod(this.scrollGroups.xySticky);

      xyStickyCellGroup.add(cell);
    } else if (isFrozenRow) {
      const yStickyCellGroup = getCellGroupMethod(this.scrollGroups.ySticky);

      yStickyCellGroup.add(cell);
    } else if (isFrozenCol) {
      const xStickyCellGroup = getCellGroupMethod(this.scrollGroups.xSticky);

      xStickyCellGroup.add(cell);
    } else {
      const mainCellGroup = getCellGroupMethod(this.scrollGroups.main);

      mainCellGroup.add(cell);
    }

    cell.moveToTop();
  }

  drawTopLeftOffsetRect() {
    this.scrollGroups.xySticky.add(this.shapes.topLeftRect);

    this.shapes.topLeftRect.moveToTop();
  }

  updateViewport() {
    this.updateSheetDimensions();
    this.row.updateViewport();
    this.col.updateViewport();
    this.merger.updateMergedCells();
    this.updateCells();
    this.selector.updateSelectedCells();
  }

  drawNextItems() {
    const colGenerator = this.col.drawNextItems();
    const rowGenerator = this.row.drawNextItems();

    let colIteratorResult;
    let rowIteratorResult;

    do {
      colIteratorResult = colGenerator.next();
      rowIteratorResult = rowGenerator.next();
    } while (!colIteratorResult.done || !rowIteratorResult.done);
  }
}

export default Sheet;<|MERGE_RESOLUTION|>--- conflicted
+++ resolved
@@ -30,12 +30,9 @@
 } from '../../toolbar/toolbarHtmlElementHelpers';
 import FormulaBar from '../../formulaBar/FormulaBar';
 import RightClickMenu from './RightClickMenu';
-<<<<<<< HEAD
 import Comment from './Comment';
 import Konva from 'konva';
-=======
 import { HyperFormula } from 'hyperformula';
->>>>>>> 88f03504
 
 interface ICreateStageConfig extends Omit<StageConfig, 'container'> {
   container?: HTMLDivElement;
@@ -100,7 +97,6 @@
 export interface ICellStyle {
   backgroundColor?: string;
   borders?: BorderStyleOption[];
-  comment?: string;
 }
 
 export interface IRowColData {
@@ -110,6 +106,7 @@
 export interface ICellData {
   style?: ICellStyle | null;
   value?: string | null;
+  comment?: string;
 }
 
 export interface ISheetData {
@@ -368,7 +365,7 @@
   toolbar?: Toolbar;
   formulaBar?: FormulaBar;
   hyperFormula?: HyperFormula;
-  lastClickTime: number = (new Date()).getTime();
+  lastClickTime: number = new Date().getTime();
   data: IData;
   rightClickMenu?: RightClickMenu;
   comment: Comment;
@@ -498,7 +495,6 @@
     this.container.tabIndex = 1;
     this.container.addEventListener('keydown', this.keyHandler);
 
-
     window.addEventListener('DOMContentLoaded', this.onLoad);
   }
 
@@ -509,15 +505,16 @@
     }
 
     if (this.hasDoubleClickedOnCell()) {
-        this.createCellEditor();
-    }
-  }
+      this.createCellEditor();
+    }
+  };
 
   hasDoubleClickedOnCell = () => {
-    const timeNow = (new Date()).getTime();
+    const timeNow = new Date().getTime();
     const delayTime = 500;
     const viewportVector = this.getViewportVector();
-    const previousSelectedCellPosition = this.selector.previousSelectedCellPosition;
+    const previousSelectedCellPosition =
+      this.selector.previousSelectedCellPosition;
     if (!previousSelectedCellPosition) {
       return;
     }
@@ -525,13 +522,17 @@
       x: this.shapes.sheet.getRelativePointerPosition().x + viewportVector.x,
       y: this.shapes.sheet.getRelativePointerPosition().y + viewportVector.y,
     };
-    const isInCellX = x >= previousSelectedCellPosition.x && x <= previousSelectedCellPosition.x + previousSelectedCellPosition.width;
-    const isInCellY = y >= previousSelectedCellPosition.y && y <= previousSelectedCellPosition.y + previousSelectedCellPosition.height;
+    const isInCellX =
+      x >= previousSelectedCellPosition.x &&
+      x <= previousSelectedCellPosition.x + previousSelectedCellPosition.width;
+    const isInCellY =
+      y >= previousSelectedCellPosition.y &&
+      y <= previousSelectedCellPosition.y + previousSelectedCellPosition.height;
     const isClickedInCell = isInCellX && isInCellY;
 
     this.lastClickTime = timeNow;
-    return isClickedInCell && timeNow <= (this.lastClickTime + delayTime);
-  }
+    return isClickedInCell && timeNow <= this.lastClickTime + delayTime;
+  };
 
   keyHandler = (e: KeyboardEvent) => {
     e.stopPropagation();
@@ -545,12 +546,12 @@
           this.createCellEditor();
         }
     }
-  }
+  };
 
   createCellEditor = () => {
     this.cellEditor = new CellEditor(this);
     this.stage.on('mousedown', this.destroyCellEditor);
-  }
+  };
 
   destroyCellEditor = () => {
     if (this.cellEditor) {
@@ -559,7 +560,7 @@
       this.cellEditor = undefined;
       this.updateViewport();
     }
-  }
+  };
 
   emit<T extends EventEmitter.EventNames<string | symbol>>(
     event: T,
@@ -572,37 +573,39 @@
     this.eventEmitter.emit(event, ...args);
   }
 
-  setCellStyle(id: CellId, newStyle: ICellStyle) {
+  setCellData(id: CellId, newValue: ICellData) {
     this.data.sheetData[id] = {
       ...this.data.sheetData[id],
+      ...newValue,
+    };
+  }
+
+  setCellStyle(id: CellId, newStyle: ICellStyle) {
+    this.setCellData(id, {
       style: {
         ...this.data.sheetData[id]?.style,
         ...newStyle,
-      }
-    };
+      },
+    });
   }
 
   updateCells() {
     Object.keys(this.data.sheetData).forEach((id) => {
-      const cellStyle = this.data.sheetData[id].style;
-      const cellValue = this.data.sheetData[id].value;
+      const cellData = this.data.sheetData[id];
+      const style = cellData?.style;
 
       this.updateCellRect(id);
 
-      if (cellStyle?.backgroundColor) {
-        this.setCellBackgroundColor(id, cellStyle.backgroundColor);
+      if (style?.backgroundColor) {
+        this.setCellBackgroundColor(id, style.backgroundColor);
       }
 
-<<<<<<< HEAD
-      if (cellStyle.comment) {
+      if (cellData?.comment) {
         this.setCellCommentMarker(id);
       }
 
-      if (cellStyle.borders) {
-=======
-      if (cellStyle?.borders) {
->>>>>>> 88f03504
-        cellStyle.borders.forEach((borderType) => {
+      if (style?.borders) {
+        style.borders.forEach((borderType) => {
           switch (borderType) {
             case 'borderLeft':
               this.setLeftBorder(id);
@@ -620,8 +623,8 @@
         });
       }
 
-      if (cellValue) {
-        this.setCellTextValue(id, cellValue);
+      if (cellData?.value) {
+        this.setCellTextValue(id, cellData.value);
       }
     });
   }
@@ -629,7 +632,9 @@
   updateCellRect(id: CellId) {
     const cell = this.convertFromCellIdToCell(id);
     if (this.cellsMap.has(id)) {
-      const otherChildren = getOtherCellChildren(this.cellsMap.get(id)!, ['cellRect']);
+      const otherChildren = getOtherCellChildren(this.cellsMap.get(id)!, [
+        'cellRect',
+      ]);
 
       setCellChildren(cell, [getCellRectFromCell(cell), ...otherChildren]);
 
@@ -807,7 +812,6 @@
     cellRect.fill(backgroundColor);
   }
 
-<<<<<<< HEAD
   setCellCommentMarker(id: CellId) {
     const { cell, clientRect } = this.drawNewCell(id, ['commentMarker']);
     //@ts-ignore
@@ -839,7 +843,8 @@
     };
 
     rotateAroundCenter(commentMarker, 180);
-=======
+  }
+
   setCellTextValue(id: CellId, value: string) {
     const { cell, clientRect } = this.drawNewCell(id, ['cellText']);
 
@@ -850,15 +855,11 @@
       width: clientRect.width,
     });
 
-    const midPoints = centerRectTwoInRectOne(
-      clientRect,
-      text.getClientRect(),
-    );
+    const midPoints = centerRectTwoInRectOne(clientRect, text.getClientRect());
     text.x(midPoints.x - clientRect.x);
     text.y(midPoints.y - clientRect.y);
 
     cell.add(text);
->>>>>>> 88f03504
   }
 
   getNewCell(id: string | null, rect: IRect, row: Vector2d, col: Vector2d) {
