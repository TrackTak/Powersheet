--- conflicted
+++ resolved
@@ -4,15 +4,10 @@
 import Sheet from '../Sheet';
 import { createGroup } from '../../../htmlElementHelpers';
 import { createButtonContent, ButtonName } from './rightClickMenuHtmlHelpers';
-<<<<<<< HEAD
 import { KonvaEventObject } from 'konva/lib/Node';
 import { convertFromCellIdToRowColId } from '../CellRenderer';
+import Spreadsheet from '../../../Spreadsheet';
 
-=======
-import { KonvaEventListener } from 'konva/lib/Node';
-import { Stage } from 'konva/lib/Stage';
-import Spreadsheet from '../../../Spreadsheet';
->>>>>>> c6a6d93c
 export const rightClickMenuPrefix = `${prefix}-right-click-menu`;
 
 export interface IRightClickMenuActionGroups {
@@ -25,11 +20,7 @@
   dropdown: Instance<Props>;
   buttonMap: Record<ButtonName, HTMLElement>;
   rightClickMenuActionGroups: IRightClickMenuActionGroups[];
-<<<<<<< HEAD
-=======
-  buttonRightOnClickMenu: KonvaEventListener<Stage, MouseEvent>;
   private spreadsheet: Spreadsheet;
->>>>>>> c6a6d93c
 
   constructor(private sheet: Sheet) {
     this.sheet = sheet;
