--- conflicted
+++ resolved
@@ -38,11 +38,8 @@
   selectionFirstCell: RectConfig;
   selection: RectConfig;
   selectionBorder: RectConfig;
-<<<<<<< HEAD
   commentMarker: LineConfig;
-=======
   cell: ICellConfig;
->>>>>>> 88f03504
 }
 
 export const resizeMarkerSize = 7;
@@ -148,7 +145,6 @@
     strokeWidth: 0,
     fill: 'rgb(14, 101, 235, 0.1)',
   },
-<<<<<<< HEAD
   commentMarker: {
     ...performanceProperties,
     type: 'commentMarker',
@@ -160,7 +156,6 @@
     points: [0, 5, 5, 5, 0, 0],
     closed: true,
   },
-=======
   cell: {
     text: {
       ...sharedStyles.headerText,
@@ -170,6 +165,5 @@
       wrap: 'none',
       padding: 2,
     },
-  }
->>>>>>> 88f03504
+  },
 };