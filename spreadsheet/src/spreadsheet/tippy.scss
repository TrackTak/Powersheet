.tippy-box[data-theme~='dropdown'] {
  color: rgba(0, 0, 0, 0.9);
  background: white;
  box-shadow: 1px 2px 5px 2px rgb(51 51 51 / 15%);
}

.tippy-box[data-theme~='cell'] {
  background: #0057ff;
  box-shadow: 1px 2px 5px 2px rgb(51 51 51 / 15%);
}

<<<<<<< HEAD
.tippy-box[data-theme~='comment'] {
  color: black;
  border: 1px solid #ededed;
  position: absolute;
  box-shadow: 1px 2px 5px 2px rgba(51, 51, 51, 0.15);
  background: #fff;
  z-index: 100;
  width: 260px;
  pointer-events: auto;
  overflow: auto;
=======
.tippy-box[data-theme~='formula-helper'] {
  color: rgba(0, 0, 0, 0.9);
  background: white;
  box-shadow: 1px 2px 5px 2px rgb(51 51 51 / 15%);
>>>>>>> 88f03504
}<|MERGE_RESOLUTION|>--- conflicted
+++ resolved
@@ -9,7 +9,6 @@
   box-shadow: 1px 2px 5px 2px rgb(51 51 51 / 15%);
 }
 
-<<<<<<< HEAD
 .tippy-box[data-theme~='comment'] {
   color: black;
   border: 1px solid #ededed;
@@ -20,10 +19,10 @@
   width: 260px;
   pointer-events: auto;
   overflow: auto;
-=======
+}
+
 .tippy-box[data-theme~='formula-helper'] {
   color: rgba(0, 0, 0, 0.9);
   background: white;
   box-shadow: 1px 2px 5px 2px rgb(51 51 51 / 15%);
->>>>>>> 88f03504
 }