--- conflicted
+++ resolved
@@ -22,13 +22,9 @@
   toggleIconNames,
   toolbarPrefix,
   VerticalAlignName,
-<<<<<<< HEAD
-} from './htmlElementHelpers';
-import { isNil } from 'lodash';
-=======
 } from './toolbarHtmlElementHelpers';
 import { createGroup } from '../htmlElementHelpers';
->>>>>>> 0437f794
+import { isNil } from 'lodash';
 
 export interface IToolbarActionGroups {
   elements: HTMLElement[];
