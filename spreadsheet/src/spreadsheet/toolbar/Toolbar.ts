--- conflicted
+++ resolved
@@ -41,11 +41,8 @@
 import { Group } from 'konva/lib/Group';
 import { Cell, CellId, getCellId } from '../sheetsGroup/sheet/CellRenderer';
 import { sentenceCase } from 'sentence-case';
-<<<<<<< HEAD
 import { HyperFormula } from 'hyperformula';
-=======
 import Manager from 'undo-redo-manager';
->>>>>>> 1d5d6ec4
 
 export interface IToolbarActionGroups {
   elements: HTMLElement[];
