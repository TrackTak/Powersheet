{
  "name": "@powersheet/website",
  "private": true,
  "version": "3.6.0",
  "license": "SEE LICENSE IN LICENSE.txt",
  "scripts": {
    "develop": "gatsby develop",
    "start": "gatsby develop",
    "build": "gatsby build",
    "clean": "gatsby clean",
    "serve": "gatsby serve",
    "deploy": "gatsby-plugin-s3 deploy"
  },
  "dependencies": {
    "@elegantstack/gatsby-theme-flexiblocks": "*",
<<<<<<< HEAD
    "@tracktak/powersheet": "*",
=======
>>>>>>> 9bc8c5cd
    "@gatsbyjs/reach-router": "^1.3.6",
    "@powersheet/spreadsheet": "*",
    "gatsby": "^3.14.2",
    "gatsby-link": "^3.14.0",
    "gatsby-plugin-s3": "^0.3.8",
    "gatsby-react-router-scroll": "^4.14.0",
    "react": "^17.0.2",
    "react-dom": "^17.0.2"
  },
  "devDependencies": {
    "prettier": "^2.3.2"
  }
}<|MERGE_RESOLUTION|>--- conflicted
+++ resolved
@@ -13,10 +13,7 @@
   },
   "dependencies": {
     "@elegantstack/gatsby-theme-flexiblocks": "*",
-<<<<<<< HEAD
     "@tracktak/powersheet": "*",
-=======
->>>>>>> 9bc8c5cd
     "@gatsbyjs/reach-router": "^1.3.6",
     "@powersheet/spreadsheet": "*",
     "gatsby": "^3.14.2",
